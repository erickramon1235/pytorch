--- conflicted
+++ resolved
@@ -31,11 +31,7 @@
 namespace {
 
 void expectCallsIncrement(DispatchKey dispatch_key) {
-<<<<<<< HEAD
-  at::AutoDispatchBelowAutograd non_var_type_mode(true);
-=======
   at::AutoDispatchBelowAutograd mode;
->>>>>>> 078fadaa
 
   // assert that schema and cpu kernel are present
   auto op = c10::Dispatcher::singleton().findSchema({"_test::my_op", ""});
@@ -892,11 +888,7 @@
 }
 
 void expectCallsConcatUnboxed(DispatchKey dispatch_key) {
-<<<<<<< HEAD
-  at::AutoDispatchBelowAutograd non_var_type_mode(true);
-=======
   at::AutoDispatchBelowAutograd mode;
->>>>>>> 078fadaa
 
   // assert that schema and cpu kernel are present
   auto op = c10::Dispatcher::singleton().findSchema({"_test::my_op", ""});
