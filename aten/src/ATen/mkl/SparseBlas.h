--- conflicted
+++ resolved
@@ -64,52 +64,6 @@
 template <>
 void mv<c10::complex<double>>(MKL_SPARSE_MV_ARGTYPES(c10::complex<double>));
 
-<<<<<<< HEAD
-#define MKL_SPARSE_TRSV_ARGTYPES(scalar_t)                      \
-  const sparse_operation_t operation, const scalar_t alpha,     \
-      const sparse_matrix_t A, const struct matrix_descr descr, \
-      const scalar_t *x, scalar_t *y
-
-template <typename scalar_t>
-inline void trsv(MKL_SPARSE_TRSV_ARGTYPES(scalar_t)) {
-  TORCH_INTERNAL_ASSERT(
-      false,
-      "at::mkl::sparse::trsv: not implemented for ",
-      typeid(scalar_t).name());
-}
-
-template <>
-void trsv<float>(MKL_SPARSE_TRSV_ARGTYPES(float));
-template <>
-void trsv<double>(MKL_SPARSE_TRSV_ARGTYPES(double));
-template <>
-void trsv<c10::complex<float>>(MKL_SPARSE_TRSV_ARGTYPES(c10::complex<float>));
-template <>
-void trsv<c10::complex<double>>(MKL_SPARSE_TRSV_ARGTYPES(c10::complex<double>));
-
-#define MKL_SPARSE_TRSM_ARGTYPES(scalar_t)                                    \
-  const sparse_operation_t operation, const scalar_t alpha,                   \
-      const sparse_matrix_t A, const struct matrix_descr descr,               \
-      const sparse_layout_t layout, const scalar_t *x, const MKL_INT columns, \
-      const MKL_INT ldx, scalar_t *y, const MKL_INT ldy
-
-template <typename scalar_t>
-inline void trsm(MKL_SPARSE_TRSM_ARGTYPES(scalar_t)) {
-  TORCH_INTERNAL_ASSERT(
-      false,
-      "at::mkl::sparse::trsm: not implemented for ",
-      typeid(scalar_t).name());
-}
-
-template <>
-void trsm<float>(MKL_SPARSE_TRSM_ARGTYPES(float));
-template <>
-void trsm<double>(MKL_SPARSE_TRSM_ARGTYPES(double));
-template <>
-void trsm<c10::complex<float>>(MKL_SPARSE_TRSM_ARGTYPES(c10::complex<float>));
-template <>
-void trsm<c10::complex<double>>(MKL_SPARSE_TRSM_ARGTYPES(c10::complex<double>));
-
 #define MKL_SPARSE_ADD_ARGTYPES(scalar_t)                      \
   const sparse_operation_t operation, const sparse_matrix_t A, \
       const scalar_t alpha, const sparse_matrix_t B, sparse_matrix_t *C
@@ -155,8 +109,6 @@
 void export_csr<c10::complex<double>>(
     MKL_SPARSE_EXPORT_CSR_ARGTYPES(c10::complex<double>));
 
-=======
->>>>>>> 6dc73629
 } // namespace sparse
 } // namespace mkl
 } // namespace at