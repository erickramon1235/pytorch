#include <ATen/ATen.h>
#include <ATen/NativeFunctions.h>
#include <ATen/AccumulateType.h>
#include <ATen/CPUApplyUtils.h>
#include <ATen/Parallel.h>
#include <ATen/Config.h>

#include <ATen/detail/CUDAHooksInterface.h>
#include <ATen/native/TensorIterator.h>
#include <ATen/native/cpu/Loops.h>
#include <ATen/native/batch_norm.h>

#include <vector>

static const int MIOPEN_DIM_MAX = 5;

namespace at { namespace native {

// NOLINTNEXTLINE(cppcoreguidelines-avoid-non-const-global-variables)
DEFINE_DISPATCH(batch_norm_cpu_inference_contiguous_stub);

namespace {
  void check_dims_match_num_input_features(const char* arg_name, int64_t expected, int64_t actual){
    TORCH_CHECK(actual == expected,
             arg_name, " should contain ", expected, " elements not ", actual);
  }

  static inline Tensor repeat_if_defined(const Tensor& t, int64_t repeat) {
    if (t.defined()) {
      return t.repeat(repeat);
    }
    return t;
  }
}

// TensorAccessor when it is defined to work around undefined...
template <typename scalar_t>
static TensorAccessor<scalar_t, 1> conditional_accessor_1d(const Tensor& t) {
  if (! t.defined()) {
    return TensorAccessor<scalar_t, 1>(nullptr, nullptr, nullptr);
  }
  return t.accessor<scalar_t, 1>();
}

template<typename T>
struct InvStd {
  T operator()(T var, double epsilon) const {
    T invstd = 0;
    if (var != static_cast<T>(0) || epsilon != static_cast<T>(0)) {
      invstd = static_cast<T>(1) / std::sqrt(var + epsilon);
    }
    return invstd;
  }
};

template<typename T>
struct Var {
  T operator()(T var, double epsilon) const {
    return var;
  }
};

template<typename scalar_t>
void batch_norm_cpu_inference_collect_linear_and_constant_terms(
    scalar_t* alpha, scalar_t* beta, int64_t n_channel,
    const Tensor& weight /* optional */, const Tensor& bias /* optional */,
    const Tensor& mean, const Tensor& variance, double eps) {

  const scalar_t* weight_data = weight.defined() ? weight.data_ptr<scalar_t>() : nullptr;
  const scalar_t* bias_data = bias.defined() ? bias.data_ptr<scalar_t>() : nullptr;
  const scalar_t* mean_data = mean.data_ptr<scalar_t>();
  const scalar_t* var_data = variance.data_ptr<scalar_t>();

  /// Collect the linear and constant terms regarding the input.
  /// output(n, c, h, w)
  ///     = (input(n, c, h, w) - mean(c)) / sqrt(var(c) + eps) * weight(c)
  ///         + bias(c)
  ///     = input(n, c, h, w) * inv_var(c) * weight(c)
  ///         - mean(c) * inv_var(c) * weight(c) + bias(c),
  /// where inv_var(c) = 1 / sqrt(var(c) + eps).
  /// So the linear term, alpha(c) = inv_var(c) * weight(c),
  ///   the constant term beta(c) = bias(c) - mean(c) * inv_var(c) * weight(c)
  /// Note that this is only a good idea if (input_size >> c), in degenerate
  /// cases where image_size == 1 && batch_size == 1, it is slow.
  for (int64_t c = 0; c < n_channel; c++) {
    scalar_t inv_var = 1 / std::sqrt(var_data[c] + static_cast<scalar_t>(eps));
    scalar_t weight_v = weight_data ? weight_data[c] : 1;
    scalar_t bias_v = bias_data ? bias_data[c] : 0;
    alpha[c] = inv_var * weight_v;
    beta[c] = bias_v - mean_data[c] * inv_var * weight_v;
  }
}

/// A fast path for CPU inference when all tensors are channels last contiguous.
/// This code achieves machine bandwidth peak without AVX support.
/// If this changes for future architectures, we can move it to the cpu/
/// directory.
template<typename scalar_t>
void batch_norm_cpu_inference_channels_last(Tensor& output, const Tensor& input,
    const Tensor& weight /* optional */, const Tensor& bias /* optional */,
    const Tensor& mean, const Tensor& variance, double eps) {

  int64_t n_batch = input.size(0);
  int64_t n_channel = input.size(1);
  int64_t image_size = input.numel() / n_batch / n_channel;

  scalar_t* output_data = output.data_ptr<scalar_t>();
  const scalar_t* input_data = input.data_ptr<scalar_t>();

  Tensor alpha = at::empty_like(mean, LEGACY_CONTIGUOUS_MEMORY_FORMAT);
  Tensor beta = at::empty_like(mean, LEGACY_CONTIGUOUS_MEMORY_FORMAT);
  scalar_t* alpha_data = alpha.data_ptr<scalar_t>();
  scalar_t* beta_data = beta.data_ptr<scalar_t>();

  batch_norm_cpu_inference_collect_linear_and_constant_terms<scalar_t>(
      alpha_data, beta_data, n_channel, weight, bias, mean, variance, eps);

  // Apply the linear terms to the input,
  // output(n, c, h, w) = input(n, c, h, w) * alpha(c) + beta(c)
  // No need to use parallel_for as this function is supposed to be
  // memory-limited.
  // Keep the loop structure simple to make sure compiler vectorization kicks in.
  if (n_channel != 1) {
    for (int64_t n = 0; n < n_batch; ++n) {
      for (int64_t i = 0; i < image_size; ++i) {
        for (int64_t c = 0; c < n_channel; ++c) {
          // Keep all the offset calculation within the inner loop for
          // simplicity. Compilers are very good at hoisting the common part
          // outside.
          int64_t offset = n * image_size * n_channel + i * n_channel + c;
          output_data[offset] = input_data[offset] * alpha_data[c] + beta_data[c];
        }
      }
    }
  } else {
    // n_channel == 1
    for (int64_t n = 0; n < n_batch; ++n) {
      for (int64_t i = 0; i < image_size; ++i) {
        int64_t offset = n * image_size + i;
        output_data[offset] = input_data[offset] * alpha_data[0] + beta_data[0];
      }
    }
  }
}

template<typename scalar_t>
std::tuple<Tensor,Tensor,Tensor> batch_norm_cpu_transform_input_template(
    const Tensor& input, const Tensor& weight, const Tensor& bias,
    const Tensor& save_mean /* optional */, const Tensor& save_invstd /* optional */,
    const Tensor& running_mean /* optional */, const Tensor& running_var /* optional */,
    bool train, double eps) {

  // Check if we should use the fast path for contiguous memory format
  if (!train && input.is_contiguous()
      && (!weight.defined() || weight.is_contiguous())
      && (!bias.defined() || bias.is_contiguous())
      && running_mean.is_contiguous()
      && running_var.is_contiguous()) {

    Tensor output = at::empty_like(input, LEGACY_CONTIGUOUS_MEMORY_FORMAT);
    batch_norm_cpu_inference_contiguous_stub(kCPU, output, input, weight,
        bias, running_mean, running_var, eps);
    return std::make_tuple(output, save_mean, save_invstd);
  }

  // Check if we should use the fast path for channel last memory format
  if (!train && input.is_contiguous(at::MemoryFormat::ChannelsLast)
      && (!weight.defined() || weight.is_contiguous())
      && (!bias.defined() || bias.is_contiguous())
      && running_mean.is_contiguous()
      && running_var.is_contiguous()) {

    Tensor output = at::empty_like(input, at::MemoryFormat::ChannelsLast);
    batch_norm_cpu_inference_channels_last<scalar_t>(
      output, input, weight, bias, running_mean, running_var, eps);
    return std::make_tuple(output, save_mean, save_invstd);
  }

  const int64_t ndim = input.dim();
  // Helper to convert 1d tensors to an nd tensor that broadcasts with input
  // All elements go into the channel dimension
  DimVector sizes(ndim, 1), strides(ndim, 0);
  auto as_nd = [&](const Tensor& t) {
    TORCH_INTERNAL_ASSERT(t.defined() && t.dim() == 1);
    sizes[1] = t.sizes()[0];
    strides[1] = t.strides()[0];
    return t.as_strided(sizes, strides);
  };

  auto mean = as_nd(train ? save_mean : running_mean);
  auto invstd = as_nd([&]{
    if (train) {
      return save_invstd;
    } else {
      return 1 / at::sqrt(running_var + eps);
    }
  }());
  auto w = weight.defined() ? as_nd(weight) :
      at::detail::scalar_tensor_static(1, input.scalar_type(), kCPU);
  auto b = bias.defined() ? as_nd(bias) :
      at::detail::scalar_tensor_static(0, input.scalar_type(), kCPU);

  Tensor output = at::empty(input.sizes(), input.options());
  auto iter = TensorIteratorConfig()
    .add_output(output)
    .add_input(input)
    .add_input(mean)
    .add_input(invstd)
    .add_input(w)
    .add_input(b)
    .build();

  cpu_kernel(iter, [=](scalar_t input, scalar_t mean, scalar_t invstd, scalar_t weight, scalar_t bias) {
    return ((input - mean) * invstd) * weight + bias;
  });
  return std::make_tuple(output, save_mean, save_invstd);
}

template<typename scalar_t, template<typename T> class VarTransform>
std::tuple<Tensor,Tensor> batch_norm_cpu_update_stats_template(
    const Tensor& input, const Tensor& running_mean, const Tensor& running_var,
    double momentum, double eps) {

  using accscalar_t = at::acc_type<scalar_t, false>;

  int64_t n_input = input.size(1);
  int64_t n = input.numel() / n_input;
  const int64_t ndim = input.dim();

  // Reduce all dimensions except dim=1
  DimVector reduce_dims(ndim - 1);
  reduce_dims[0] = 0;
  for (int64_t i = 2; i < ndim; ++i) {
    reduce_dims[i - 1] = i;
  }

  Tensor save_mean = at::mean(input, /*dims=*/reduce_dims);
  Tensor save_var_transform = at::empty({n_input}, input.options());
  auto save_mean_a = save_mean.accessor<scalar_t, 1>();
  auto save_var_transform_a = save_var_transform.accessor<scalar_t, 1>();

  auto running_mean_a = conditional_accessor_1d<scalar_t>(running_mean);
  auto running_var_a = conditional_accessor_1d<scalar_t>(running_var);

  parallel_for(0, n_input, 1, [&](int64_t b_begin, int64_t b_end) {
    for (int64_t f = b_begin; f < b_end; ++f) {
      Tensor in = input.select(1, f);

      // compute variance per input
      auto iter = TensorIteratorConfig()
        .add_input(in)
        .build();
      accscalar_t var_sum = 0;
      auto mean = static_cast<accscalar_t>(save_mean_a[f]);
      cpu_serial_kernel(iter, [&](const scalar_t i) -> void {
        var_sum += (i - mean) * (i - mean);
      });
      save_var_transform_a[f] = VarTransform<accscalar_t>{}(var_sum / n, eps);

      // update running averages
      if (running_mean.defined()) {
        running_mean_a[f] = momentum * mean + (1 - momentum) * running_mean_a[f];
      }
      if (running_var.defined()) {
        accscalar_t unbiased_var = var_sum / (n - 1);
        running_var_a[f] = momentum * unbiased_var + (1 - momentum) * running_var_a[f];
      }
    }
  });
  return std::make_tuple(save_mean, save_var_transform);
}


template<typename scalar_t>
std::tuple<Tensor, Tensor, Tensor> batch_norm_backward_cpu_template(const Tensor& grad_out_, const Tensor& input, const Tensor& weight,
                                                                    const Tensor& running_mean, const Tensor& running_var, const Tensor& save_mean, const Tensor& save_invstd,
                                                                    bool train, double eps, std::array<bool,3> grad_input_mask) {

  using accscalar_t = at::acc_type<scalar_t, false>;

  Tensor grad_input;
  Tensor grad_weight;
  Tensor grad_bias;
  if (grad_input_mask[0]) {
    grad_input = at::empty_like(input, LEGACY_CONTIGUOUS_MEMORY_FORMAT);
  }
  if (grad_input_mask[1]) {
    grad_weight = at::empty_like(weight, LEGACY_CONTIGUOUS_MEMORY_FORMAT);
  }
  if (grad_input_mask[2]) {
    grad_bias = at::empty_like(weight, LEGACY_CONTIGUOUS_MEMORY_FORMAT);
  }

  auto weight_a = conditional_accessor_1d<scalar_t>(weight);
  auto grad_weight_a = conditional_accessor_1d<scalar_t>(grad_weight);
  auto grad_bias_a = conditional_accessor_1d<scalar_t>(grad_bias);

  int64_t n_input = input.size(1);
  int64_t n = input.numel() / n_input;

  auto save_mean_a = conditional_accessor_1d<scalar_t>(save_mean);
  auto save_invstd_a = conditional_accessor_1d<scalar_t>(save_invstd);

  auto running_mean_a = conditional_accessor_1d<scalar_t>(running_mean);
  auto running_var_a = conditional_accessor_1d<scalar_t>(running_var);

  const int64_t ndim = input.dim();

  // Reduce all dimensions except dim=1
  DimVector reduce_dims(ndim - 1);
  reduce_dims[0] = 0;
  for (int64_t i = 2; i < ndim; ++i) {
    reduce_dims[i - 1] = i;
  }

  auto sum = at::sum(grad_out_, /*dims=*/reduce_dims);
  auto sum_a = sum.accessor<scalar_t, 1>();

  parallel_for(0, n_input, 1, [&](int64_t b_begin, int64_t b_end) {
      for (int64_t f = b_begin; f < b_end; ++f) {
        Tensor in = input.select(1, f);
        Tensor grad_out = grad_out_.select(1, f);

        scalar_t w = weight.defined() ? weight_a[f] : 1;

        scalar_t mean, invstd;
        if (train) {
          mean = save_mean_a[f];
          invstd = save_invstd_a[f];
        } else {
          mean = running_mean_a[f];
          invstd = 1 / std::sqrt(running_var_a[f] + eps);
        }

        // dot product of the Q(X) and gradOuput
        accscalar_t dotp = 0;
        auto iter = TensorIteratorConfig()
          .add_input(in)
          .add_input(grad_out)
          .build();
        cpu_serial_kernel(iter, [&](const scalar_t i, const scalar_t go) -> void {
          dotp += (i - mean) * go;
        });

        if (grad_input_mask[0]) {
          Tensor grad_in = grad_input.select(1, f);
          if (train) {
            // when in training mode
            // Q(X) = X - E[x] ; i.e. input centered to zero mean
            // Y = Q(X) / sigma    ; i.e. BN output before weight and bias
            // dL/dX = (Q(dL/dY) - dot(Y, dL/dY) * Y) / sigma * w

            // projection of gradOutput on to output scaled by std
            scalar_t k = (scalar_t) dotp * invstd * invstd / n;
            {
              auto iter = TensorIterator::unary_op(grad_in, in);
              cpu_serial_kernel(iter, [&](const scalar_t i) -> scalar_t {
                return (i - mean) * k;
              });
            }

            scalar_t grad_mean = sum_a[f] / n;
            {
              auto iter = TensorIterator::binary_op(grad_in, grad_in, grad_out);
              cpu_serial_kernel(iter, [&](scalar_t gi, scalar_t go) -> scalar_t {
                return (go - grad_mean - gi) * invstd * w;
              });
            }
          } else {
            // when in evaluation mode
            // Q(X) = X - running_mean  ; i.e. input centered to zero mean
            // Y = Q(X) / running_std    ; i.e. BN output before weight and bias
            // dL/dX = w / running_std
            {
              auto iter = TensorIterator::unary_op(grad_in, grad_out);
              cpu_serial_kernel(iter, [&](const scalar_t i) -> scalar_t {
                return i * invstd * w;
              });
            }
          }
        }
        if (grad_input_mask[1]) {
          grad_weight_a[f] = dotp * invstd;
        }

        if (grad_input_mask[2]) {
          grad_bias_a[f] = sum_a[f];
        }
      }
    });
  return std::make_tuple(grad_input, grad_weight, grad_bias);
}

// _batch_norm_impl_index(_backward) are used in the JIT be able to keep the run-time selection
// of backends, while enabling it to keep the information about the used backend, so that it can
// use its corresponding backward implementation.
// XXX: The indices of backends need to be kept synchronized between this function and its _backward.
std::tuple<Tensor, Tensor, Tensor, Tensor, int64_t> _batch_norm_impl_index(
    const Tensor& input, const c10::optional<Tensor>& weight_opt /* optional */, const c10::optional<Tensor>& bias_opt /* optional */, const c10::optional<Tensor>& running_mean_opt /* optional */, const c10::optional<Tensor>& running_var_opt /* optional */,
    bool training, double momentum, double eps, bool cudnn_enabled) {
  // See [Note: hacky wrapper removal for optional tensor]
<<<<<<< HEAD
  const Tensor& weight = c10::value_or_else(weight_opt, [] {return Tensor();});
=======
  c10::MaybeOwned<Tensor> weight_maybe_owned = at::borrow_from_optional_tensor(weight_opt);
  const Tensor& weight = *weight_maybe_owned;
>>>>>>> 98fcdb80
  const Tensor& bias = c10::value_or_else(bias_opt, [] {return Tensor();});
  const Tensor& running_mean = c10::value_or_else(running_mean_opt, [] {return Tensor();});
  const Tensor& running_var = c10::value_or_else(running_var_opt, [] {return Tensor();});

  auto num_features = input.sizes()[1];
  if (running_mean.defined()) {
    check_dims_match_num_input_features("running_mean", num_features, running_mean.numel());
  } else if (!training) {
    AT_ERROR("running_mean must be defined in evaluation mode");
  }
  if (running_var.defined()) {
    check_dims_match_num_input_features("running_var", num_features, running_var.numel());
  } else if (!training) {
    AT_ERROR("running_var must be defined in evaluation mode");
  }
  if (weight.defined()) {
    check_dims_match_num_input_features("weight", num_features, weight.numel());
  }
  if (bias.defined()) {
    check_dims_match_num_input_features("bias", num_features, bias.numel());
  }

  const bool use_cudnn = (
      input.is_cuda()
      && input.scalar_type() != at::kBFloat16 && weight.scalar_type() != at::kBFloat16
      && (input.scalar_type() != at::kHalf
        || weight.scalar_type() == at::kFloat)
      && weight.defined() && bias.defined()
      && ((running_mean.defined() && running_var.defined())
        || (!running_mean.defined() && !running_var.defined() && training))
      && (input.dim() >= 3)
      && ((input.size(0) <= 880801 && training) // spatial, training
          ||(input.size(0) <= 65535 && !training)) //spatial, eval
      && detail::getCUDAHooks().compiledWithCuDNN()
      && eps >= detail::getCUDAHooks().batchnormMinEpsilonCuDNN()
      && cudnn_enabled && detail::getCUDAHooks().versionCuDNN() >= 5110L);

  if (use_cudnn) {
    auto input_c = input.contiguous(input.suggest_memory_format());
    auto weight_c = weight.contiguous();
    auto bias_c = bias.contiguous();
    auto rmean_c = running_mean.defined() ? running_mean.contiguous() : running_mean;
    auto rvar_c = running_var.defined() ? running_var.contiguous() : running_var;

    Tensor output, save_mean, save_var, reserve;
    std::tie(output, save_mean, save_var, reserve) =
        at::cudnn_batch_norm(input_c, weight_c, bias_c, rmean_c, rvar_c,
                             training, momentum, eps);

    return std::tuple<Tensor, Tensor, Tensor, Tensor, int64_t>(
        output, save_mean, save_var, reserve, 1);
  }

  Tensor reserve = at::empty({0}, input.options().dtype(kByte));

  bool use_miopen = (input.is_cuda()
               && input.dim() <= MIOPEN_DIM_MAX
               && input.scalar_type() != at::kDouble
               && input.scalar_type() != at::kBFloat16
               && (weight.scalar_type() != at::kHalf)
               && weight.defined() && bias.defined()
               && ((running_mean.defined() && running_var.defined())
                 || (!running_mean.defined() && !running_var.defined() && training))
               && detail::getCUDAHooks().compiledWithMIOpen()
               && cudnn_enabled
               );

  if (use_miopen) {
    return std::tuple_cat(
             at::miopen_batch_norm(
               input.contiguous(), weight.contiguous(), bias.contiguous(),
               running_mean.defined() ? running_mean.contiguous() : running_mean,
               running_var.defined() ? running_var.contiguous() : running_var,
               training, momentum, eps),
             std::tuple<Tensor>(reserve),
             std::make_tuple(2));
  }

  return std::tuple_cat(
           at::native_batch_norm(
             input, weight, bias, running_mean, running_var, training, momentum, eps),
           std::tuple<Tensor>(reserve),
           std::make_tuple(0));
}

std::tuple<Tensor, Tensor, Tensor> _batch_norm_impl_index_backward(
    int64_t impl_index,
    const Tensor& input, const Tensor& grad_output, const c10::optional<Tensor>& weight_opt /* optional */, const c10::optional<Tensor>& running_mean_opt /* optional */, const c10::optional<Tensor>& running_var_opt /* optional */, const c10::optional<Tensor>& save_mean_opt /* optional */, const c10::optional<Tensor>& save_var_transform_opt /* optional */,
    bool train, double epsilon, std::array<bool, 3> output_mask, const Tensor &reservedSpace) {
  // See [Note: hacky wrapper removal for optional tensor]
<<<<<<< HEAD
  const Tensor& weight = c10::value_or_else(weight_opt, [] {return Tensor();});
=======
  c10::MaybeOwned<Tensor> weight_maybe_owned = at::borrow_from_optional_tensor(weight_opt);
  const Tensor& weight = *weight_maybe_owned;
>>>>>>> 98fcdb80
  const Tensor& running_mean = c10::value_or_else(running_mean_opt, [] {return Tensor();});
  const Tensor& running_var = c10::value_or_else(running_var_opt, [] {return Tensor();});
  const Tensor& save_mean = c10::value_or_else(save_mean_opt, [] {return Tensor();});
  const Tensor& save_var_transform = c10::value_or_else(save_var_transform_opt, [] {return Tensor();});

  if (impl_index == 0) {
    return at::native_batch_norm_backward(grad_output, input, weight, running_mean, running_var, save_mean, save_var_transform, train, epsilon, output_mask);
  } else if (impl_index == 1) {
    // TODO: _batch_norm_impl_index_backward is only used in JIT. cudnn NHWC
    // format conversion is done inside cudnn_batch_norm_backward instead
    return at::cudnn_batch_norm_backward(input, grad_output, weight, running_mean, running_var, save_mean, save_var_transform, epsilon, reservedSpace);
  } else if (impl_index == 2) {
    return at::miopen_batch_norm_backward(input, grad_output, weight, running_mean, running_var, save_mean, save_var_transform, epsilon);
  }
  TORCH_INTERNAL_ASSERT(false, "Unsupported impl_index in _batch_norm_impl_index_backward: ", impl_index);
}

Tensor batch_norm(
    const Tensor& input, const c10::optional<Tensor>& weight_opt, const c10::optional<Tensor>& bias_opt,
    const c10::optional<Tensor>& running_mean_opt, const c10::optional<Tensor>& running_var_opt,
    bool training, double momentum, double eps, bool cudnn_enabled) {
  const Tensor& weight = c10::value_or_else(weight_opt, [] {return Tensor();});
  const Tensor& bias = c10::value_or_else(bias_opt, [] {return Tensor();});
  const Tensor& running_mean = c10::value_or_else(running_mean_opt, [] {return Tensor();});
  const Tensor& running_var = c10::value_or_else(running_var_opt, [] {return Tensor();});
  if (input.numel()==0){
    //don't return view of input, don't return empty tensor because it will break gradient chain
    auto out = input.clone();
    if (weight.defined()) out = out * weight[0];
    if (bias.defined()) out = out + bias[0];
    return out;
  }
  return std::get<0>(at::_batch_norm_impl_index(input, weight, bias, running_mean, running_var,
                                                training, momentum, eps, cudnn_enabled));
}

Tensor instance_norm(
    const Tensor& input, const c10::optional<Tensor>& weight_opt /* optional */, const c10::optional<Tensor>& bias_opt /* optional */, const c10::optional<Tensor>& running_mean_opt /* optional */, const c10::optional<Tensor>& running_var_opt /* optional */,
    bool use_input_stats, double momentum, double eps, bool cudnn_enabled) {
  // See [Note: hacky wrapper removal for optional tensor]
<<<<<<< HEAD
  const Tensor& weight = c10::value_or_else(weight_opt, [] {return Tensor();});
=======
  c10::MaybeOwned<Tensor> weight_maybe_owned = at::borrow_from_optional_tensor(weight_opt);
  const Tensor& weight = *weight_maybe_owned;
>>>>>>> 98fcdb80
  const Tensor& bias = c10::value_or_else(bias_opt, [] {return Tensor();});
  const Tensor& running_mean = c10::value_or_else(running_mean_opt, [] {return Tensor();});
  const Tensor& running_var = c10::value_or_else(running_var_opt, [] {return Tensor();});

  TORCH_CHECK(use_input_stats || (running_mean.defined() && running_var.defined()),
           "Expected running_mean and running_var to be defined when use_input_stats is false");
  std::vector<int64_t> shape = input.sizes().vec();
  int64_t b = input.size(0);
  int64_t c = input.size(1);
  shape[1] = b * c;
  shape[0] = 1;

  Tensor weight_ = repeat_if_defined(weight, b);
  Tensor bias_ = repeat_if_defined(bias, b);
  Tensor running_mean_ = repeat_if_defined(running_mean, b);
  Tensor running_var_ = repeat_if_defined(running_var, b);

  auto input_reshaped = input.contiguous().view(shape);
  auto out = at::batch_norm(input_reshaped, weight_, bias_, running_mean_, running_var_,
                            use_input_stats, momentum, eps, cudnn_enabled);

  // we alias running_mean and running_var because they are const but we want to modify their data
  if (running_mean.defined()) {
    at::alias(running_mean).copy_(running_mean_.view({ b, c }).mean(0, false));
  }
  if (running_var.defined()) {
    at::alias(running_var).copy_(running_var_.view({ b, c }).mean(0, false));
  }

  return out.view(input.sizes());
}

std::tuple<Tensor, Tensor> batch_norm_update_stats_cpu(
        const Tensor& self, const c10::optional<Tensor>& running_mean_opt, const c10::optional<Tensor>& running_var_opt, double momentum) {
  // See [Note: hacky wrapper removal for optional tensor]
<<<<<<< HEAD
  const Tensor& running_mean = c10::value_or_else(running_mean_opt, [] {return Tensor();});
=======
  c10::MaybeOwned<Tensor> running_mean_maybe_owned = at::borrow_from_optional_tensor(running_mean_opt);
  const Tensor& running_mean = *running_mean_maybe_owned;
>>>>>>> 98fcdb80
  const Tensor& running_var = c10::value_or_else(running_var_opt, [] {return Tensor();});

  return AT_DISPATCH_FLOATING_TYPES(self.scalar_type(), "batch_norm_update_stats_cpu", [&] {
      return batch_norm_cpu_update_stats_template<scalar_t, Var>(self, running_mean, running_var, momentum, 0);
    });
}

std::tuple<Tensor, Tensor, Tensor> batch_norm_cpu(const Tensor& self, const c10::optional<Tensor>& weight_opt, const c10::optional<Tensor>& bias_opt, const c10::optional<Tensor>& running_mean_opt, const c10::optional<Tensor>& running_var_opt,
                                                  bool train, double momentum, double eps) {
  // See [Note: hacky wrapper removal for optional tensor]
<<<<<<< HEAD
  const Tensor& weight = c10::value_or_else(weight_opt, [] {return Tensor();});
=======
  c10::MaybeOwned<Tensor> weight_maybe_owned = at::borrow_from_optional_tensor(weight_opt);
  const Tensor& weight = *weight_maybe_owned;
>>>>>>> 98fcdb80
  const Tensor& bias = c10::value_or_else(bias_opt, [] {return Tensor();});
  const Tensor& running_mean = c10::value_or_else(running_mean_opt, [] {return Tensor();});
  const Tensor& running_var = c10::value_or_else(running_var_opt, [] {return Tensor();});

  checkBackend("batch_norm_cpu", {self, weight, bias, running_mean, running_var}, Backend::CPU);

  return AT_DISPATCH_FLOATING_TYPES(self.scalar_type(), "batch_norm", [&] {
      if (!train) {
        return batch_norm_cpu_transform_input_template<scalar_t>(self, weight, bias, {}, {}, running_mean, running_var, train, eps);
      } else {
        auto save_stats = batch_norm_cpu_update_stats_template<scalar_t, InvStd>(self, running_mean, running_var, momentum, eps);
        return batch_norm_cpu_transform_input_template<scalar_t>(self, weight, bias, std::get<0>(save_stats), std::get<1>(save_stats), running_mean, running_var, train, eps);
      }
    });
}

std::tuple<Tensor, Tensor, Tensor> batch_norm_backward_cpu(const Tensor& grad_out, const Tensor& self, const c10::optional<Tensor>& weight_opt, const c10::optional<Tensor>& running_mean_opt, const c10::optional<Tensor>& running_var_opt, const c10::optional<Tensor>& save_mean_opt, const c10::optional<Tensor>& save_invstd_opt,
                                                           bool train, double eps, std::array<bool,3> grad_input_mask) {
  // See [Note: hacky wrapper removal for optional tensor]
<<<<<<< HEAD
  const Tensor& weight = c10::value_or_else(weight_opt, [] {return Tensor();});
=======
  c10::MaybeOwned<Tensor> weight_maybe_owned = at::borrow_from_optional_tensor(weight_opt);
  const Tensor& weight = *weight_maybe_owned;
>>>>>>> 98fcdb80
  const Tensor& running_mean = c10::value_or_else(running_mean_opt, [] {return Tensor();});
  const Tensor& running_var = c10::value_or_else(running_var_opt, [] {return Tensor();});
  const Tensor& save_mean = c10::value_or_else(save_mean_opt, [] {return Tensor();});
  const Tensor& save_invstd = c10::value_or_else(save_invstd_opt, [] {return Tensor();});

  return AT_DISPATCH_FLOATING_TYPES(self.scalar_type(), "batch_norm_backward_cpu", [&] {
      return batch_norm_backward_cpu_template<scalar_t>(grad_out, self, weight, running_mean, running_var, save_mean, save_invstd, train, eps, grad_input_mask);
    });
}

}} // at::native<|MERGE_RESOLUTION|>--- conflicted
+++ resolved
@@ -399,12 +399,8 @@
     const Tensor& input, const c10::optional<Tensor>& weight_opt /* optional */, const c10::optional<Tensor>& bias_opt /* optional */, const c10::optional<Tensor>& running_mean_opt /* optional */, const c10::optional<Tensor>& running_var_opt /* optional */,
     bool training, double momentum, double eps, bool cudnn_enabled) {
   // See [Note: hacky wrapper removal for optional tensor]
-<<<<<<< HEAD
-  const Tensor& weight = c10::value_or_else(weight_opt, [] {return Tensor();});
-=======
   c10::MaybeOwned<Tensor> weight_maybe_owned = at::borrow_from_optional_tensor(weight_opt);
   const Tensor& weight = *weight_maybe_owned;
->>>>>>> 98fcdb80
   const Tensor& bias = c10::value_or_else(bias_opt, [] {return Tensor();});
   const Tensor& running_mean = c10::value_or_else(running_mean_opt, [] {return Tensor();});
   const Tensor& running_var = c10::value_or_else(running_var_opt, [] {return Tensor();});
@@ -495,12 +491,8 @@
     const Tensor& input, const Tensor& grad_output, const c10::optional<Tensor>& weight_opt /* optional */, const c10::optional<Tensor>& running_mean_opt /* optional */, const c10::optional<Tensor>& running_var_opt /* optional */, const c10::optional<Tensor>& save_mean_opt /* optional */, const c10::optional<Tensor>& save_var_transform_opt /* optional */,
     bool train, double epsilon, std::array<bool, 3> output_mask, const Tensor &reservedSpace) {
   // See [Note: hacky wrapper removal for optional tensor]
-<<<<<<< HEAD
-  const Tensor& weight = c10::value_or_else(weight_opt, [] {return Tensor();});
-=======
   c10::MaybeOwned<Tensor> weight_maybe_owned = at::borrow_from_optional_tensor(weight_opt);
   const Tensor& weight = *weight_maybe_owned;
->>>>>>> 98fcdb80
   const Tensor& running_mean = c10::value_or_else(running_mean_opt, [] {return Tensor();});
   const Tensor& running_var = c10::value_or_else(running_var_opt, [] {return Tensor();});
   const Tensor& save_mean = c10::value_or_else(save_mean_opt, [] {return Tensor();});
@@ -541,12 +533,8 @@
     const Tensor& input, const c10::optional<Tensor>& weight_opt /* optional */, const c10::optional<Tensor>& bias_opt /* optional */, const c10::optional<Tensor>& running_mean_opt /* optional */, const c10::optional<Tensor>& running_var_opt /* optional */,
     bool use_input_stats, double momentum, double eps, bool cudnn_enabled) {
   // See [Note: hacky wrapper removal for optional tensor]
-<<<<<<< HEAD
-  const Tensor& weight = c10::value_or_else(weight_opt, [] {return Tensor();});
-=======
   c10::MaybeOwned<Tensor> weight_maybe_owned = at::borrow_from_optional_tensor(weight_opt);
   const Tensor& weight = *weight_maybe_owned;
->>>>>>> 98fcdb80
   const Tensor& bias = c10::value_or_else(bias_opt, [] {return Tensor();});
   const Tensor& running_mean = c10::value_or_else(running_mean_opt, [] {return Tensor();});
   const Tensor& running_var = c10::value_or_else(running_var_opt, [] {return Tensor();});
@@ -582,12 +570,8 @@
 std::tuple<Tensor, Tensor> batch_norm_update_stats_cpu(
         const Tensor& self, const c10::optional<Tensor>& running_mean_opt, const c10::optional<Tensor>& running_var_opt, double momentum) {
   // See [Note: hacky wrapper removal for optional tensor]
-<<<<<<< HEAD
-  const Tensor& running_mean = c10::value_or_else(running_mean_opt, [] {return Tensor();});
-=======
   c10::MaybeOwned<Tensor> running_mean_maybe_owned = at::borrow_from_optional_tensor(running_mean_opt);
   const Tensor& running_mean = *running_mean_maybe_owned;
->>>>>>> 98fcdb80
   const Tensor& running_var = c10::value_or_else(running_var_opt, [] {return Tensor();});
 
   return AT_DISPATCH_FLOATING_TYPES(self.scalar_type(), "batch_norm_update_stats_cpu", [&] {
@@ -598,12 +582,8 @@
 std::tuple<Tensor, Tensor, Tensor> batch_norm_cpu(const Tensor& self, const c10::optional<Tensor>& weight_opt, const c10::optional<Tensor>& bias_opt, const c10::optional<Tensor>& running_mean_opt, const c10::optional<Tensor>& running_var_opt,
                                                   bool train, double momentum, double eps) {
   // See [Note: hacky wrapper removal for optional tensor]
-<<<<<<< HEAD
-  const Tensor& weight = c10::value_or_else(weight_opt, [] {return Tensor();});
-=======
   c10::MaybeOwned<Tensor> weight_maybe_owned = at::borrow_from_optional_tensor(weight_opt);
   const Tensor& weight = *weight_maybe_owned;
->>>>>>> 98fcdb80
   const Tensor& bias = c10::value_or_else(bias_opt, [] {return Tensor();});
   const Tensor& running_mean = c10::value_or_else(running_mean_opt, [] {return Tensor();});
   const Tensor& running_var = c10::value_or_else(running_var_opt, [] {return Tensor();});
@@ -623,12 +603,8 @@
 std::tuple<Tensor, Tensor, Tensor> batch_norm_backward_cpu(const Tensor& grad_out, const Tensor& self, const c10::optional<Tensor>& weight_opt, const c10::optional<Tensor>& running_mean_opt, const c10::optional<Tensor>& running_var_opt, const c10::optional<Tensor>& save_mean_opt, const c10::optional<Tensor>& save_invstd_opt,
                                                            bool train, double eps, std::array<bool,3> grad_input_mask) {
   // See [Note: hacky wrapper removal for optional tensor]
-<<<<<<< HEAD
-  const Tensor& weight = c10::value_or_else(weight_opt, [] {return Tensor();});
-=======
   c10::MaybeOwned<Tensor> weight_maybe_owned = at::borrow_from_optional_tensor(weight_opt);
   const Tensor& weight = *weight_maybe_owned;
->>>>>>> 98fcdb80
   const Tensor& running_mean = c10::value_or_else(running_mean_opt, [] {return Tensor();});
   const Tensor& running_var = c10::value_or_else(running_var_opt, [] {return Tensor();});
   const Tensor& save_mean = c10::value_or_else(save_mean_opt, [] {return Tensor();});
