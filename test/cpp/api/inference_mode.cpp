#include <torch/script.h>
#include <gtest/gtest.h>
#include <test/cpp/api/support.h>

using namespace torch::autograd;
using namespace torch::test;

namespace {
  torch::Tensor functional_op(torch::Tensor& x) {
    return x * x;
  }

  void inplace_op(torch::Tensor& x) {
    x.mul_(1);
  }

  torch::Tensor view_op(torch::Tensor& x) {
    return x.view({2, 3});
  }
<<<<<<< HEAD

  bool is_inference_tensor(torch::Tensor& x) {
    return x.unsafeGetTensorImpl()->is_inference_tensor();
  }

  void assert_tensor_creation_meta(torch::Tensor& x, torch::autograd::CreationMeta creation_meta) {
    ASSERT_EQ(static_cast<torch::autograd::DifferentiableViewMeta*>(x.unsafeGetTensorImpl()->autograd_meta())->get_creation_meta(), creation_meta);
=======

  /*
    Only the following combos of Autograd & InplaceOrView keys on tensors are valid:
      - Autograd=true, InplaceOrView=true (normal tensor)
      - Autograd=false, InplaceOrView=false (inference tensor)
    Tensors created in InferenceMode are mostly inference tensors. The only exception
    is that view of normal tensors created in InferenceMode still produce normal tensor.
  */
  bool is_inference_tensor(torch::Tensor& x) {
    c10::DispatchKeySet ks = x.key_set();
    bool has_Autograd = ks.has(c10::DispatchKey::AutogradCPU);
    bool has_InplaceOrView = ks.has(c10::DispatchKey::InplaceOrView);
    // They must be either both true or false.
    bool is_inference_tensor = !has_Autograd && !has_InplaceOrView && x.is_leaf();
    return is_inference_tensor;
>>>>>>> 6e5dece3
  }

  void assert_TLS_states(bool inference_mode) {
    ASSERT_EQ(InferenceMode::is_enabled(), inference_mode);
<<<<<<< HEAD
=======
    ASSERT_FALSE(c10::impl::tls_is_dispatch_key_excluded(c10::DispatchKey::InplaceOrView));
    ASSERT_FALSE(c10::impl::tls_is_dispatch_keyset_included(c10::autograd_dispatch_keyset));
>>>>>>> 6e5dece3
    ASSERT_EQ(c10::impl::tls_is_dispatch_keyset_excluded(c10::autograd_dispatch_keyset), inference_mode);
    ASSERT_EQ(c10::impl::tls_is_dispatch_key_included(c10::DispatchKey::InplaceOrView), !inference_mode);
  }
}

TEST(InferenceModeTest, TestTLSState) {
  assert_TLS_states(false);
  {
    InferenceMode guard;
    assert_TLS_states(true);
    {
      InferenceMode guard(false);
      assert_TLS_states(false);
    }
    assert_TLS_states(true);
  }
  assert_TLS_states(false);
}

TEST(InferenceModeTest, TestInferenceTensorCreation) {
  {
    InferenceMode guard;
    // New tensor created through constructors are inference tensors.
    torch::Tensor c = torch::ones({1, 2, 3});
    ASSERT_FALSE(c.requires_grad());
    ASSERT_TRUE(is_inference_tensor(c));

    // requires_grad doesn't change inference tensor behavior inside InferenceMode.
    torch::Tensor tmp = torch::ones({1, 2, 3}).set_requires_grad(true);
    ASSERT_TRUE(tmp.requires_grad());
    ASSERT_TRUE(is_inference_tensor(tmp));

    tmp = torch::ones({1, 2, 3}).set_requires_grad(false);
    ASSERT_FALSE(tmp.requires_grad());
    ASSERT_TRUE(is_inference_tensor(tmp));
  }
}

TEST(InferenceModeTest, TestExistingAutogradSession) {
  torch::Tensor s = torch::ones({1, 2, 3}).set_requires_grad(true);
  torch::Tensor a = s.clone();

  // Save `a` in an existing autograd session
  torch::Tensor out = a * a;
  {
    InferenceMode guard;
    inplace_op(a);
  }
  // perform backward should trigger error since `a`'s version has been bumped.
  ASSERT_THROWS_WITH(out.backward(torch::ones_like(out)),
    "one of the variables needed for gradient computation has been modified by an inplace operation")
}

TEST(InferenceModeTest, TestInferenceTensorInInferenceModeFunctionalOp) {
  c10::InferenceMode guard;
  for (bool requires_grad : {true, false}) {
    torch::Tensor c = torch::ones({1, 2, 3}).set_requires_grad(requires_grad);

    torch::Tensor func_out = functional_op(c);  // go through kernels: CPU
    ASSERT_TRUE(is_inference_tensor(func_out));
    ASSERT_FALSE(func_out.requires_grad());
  }
}

TEST(InferenceModeTest, TestInferenceTensorInInferenceModeInplaceOp) {
  c10::InferenceMode guard;
  for (bool requires_grad : {true, false}) {
    torch::Tensor c = torch::ones({1, 2, 3}).set_requires_grad(requires_grad);

    inplace_op(c);  // go through kernels: CPU
    ASSERT_TRUE(is_inference_tensor(c));
    ASSERT_EQ(c.requires_grad(), requires_grad);
  }
}

TEST(InferenceModeTest, TestInferenceTensorInInferenceModeViewOp) {
  c10::InferenceMode guard;
  for (bool requires_grad : {true, false}) {
    torch::Tensor c = torch::ones({1, 2, 3}).set_requires_grad(requires_grad);

    torch::Tensor view_out = view_op(c);  // go through kernels: CPU
    ASSERT_TRUE(is_inference_tensor(view_out));
    // Note this is different from NoGradMode but makes sense.
    ASSERT_FALSE(view_out.requires_grad());
  }
}

TEST(InferenceModeTest, TestInferenceTensorInNormalModeFunctionalOp) {
  torch::Tensor inference_tensor;
  for (bool requires_grad: {true, false}) {
    {
      InferenceMode guard;
      inference_tensor = torch::ones({1, 2, 3}).set_requires_grad(requires_grad);
    }

    // This might run slower compared to InferenceMode since intermediate
    // tensors are normal tensors, and they might dispatch to VariableType
    // kernels. This is fine since users can easily fix it by moving
    // it inside InferenceMode block.
    torch::Tensor tmp = functional_op(inference_tensor); // go through kernels: InplaceOrView(fallthrough), CPU
    ASSERT_FALSE(is_inference_tensor(tmp));
    ASSERT_FALSE(tmp.requires_grad());
  }
}

TEST(InferenceModeTest, TestInferenceTensorInNormalModeInplaceOp) {
  torch::Tensor inference_tensor;
  for (bool requires_grad: {true, false}) {
    {
      InferenceMode guard;
      inference_tensor = torch::ones({1, 2, 3}).set_requires_grad(requires_grad);
    }
    inplace_op(inference_tensor); // go through kernels: InplaceOrView, CPU
    ASSERT_TRUE(is_inference_tensor(inference_tensor));
    ASSERT_EQ(inference_tensor.requires_grad(), requires_grad);
  }
}

TEST(InferenceModeTest, TestInferenceTensorInNormalModeViewOp) {
  torch::Tensor inference_tensor;
  for (bool requires_grad: {true/*, false*/}) {
    {
      InferenceMode guard;
      inference_tensor = torch::ones({1, 2, 3}).set_requires_grad(requires_grad);
    }
    torch::Tensor out = view_op(inference_tensor); // go through kernels: InplaceOrView, CPU
    ASSERT_TRUE(is_inference_tensor(out));
    ASSERT_EQ(out.requires_grad(), requires_grad);
  }
}

TEST(InferenceModeTest, TestNormalTensorInplaceOutputInInferenceMode) {
  for (bool requires_grad: {true, false}) {
    torch::Tensor s = torch::ones({1, 2, 3}).set_requires_grad(requires_grad);
    torch::Tensor a = s.clone();

    {
      c10::InferenceMode guard;

      inplace_op(a);  // go through kernels: InplaceOrView, CPU
      ASSERT_FALSE(is_inference_tensor(a));
      ASSERT_EQ(a.requires_grad(), requires_grad);

      // inplace -> inplace
      inplace_op(a);  // go through kernels: InplaceOrView, CPU
      ASSERT_FALSE(is_inference_tensor(a));
      ASSERT_EQ(a.requires_grad(), requires_grad);

      // inplace -> inplace -> view
      torch::Tensor view_out = view_op(a);  // go through kernels: InplaceOrView, CPU
      ASSERT_FALSE(is_inference_tensor(view_out));
      ASSERT_EQ(view_out.requires_grad(), requires_grad);
    }
  }
}

TEST(InferenceModeTest, TestNormalTensorInplaceOutputInNormalMode) {
  for (bool requires_grad: {true, false}) {
    torch::Tensor s = torch::ones({1, 2, 3}).set_requires_grad(requires_grad);
    torch::Tensor a = s.clone();

    {
      c10::InferenceMode guard;

      inplace_op(a);  // go through kernels: InplaceOrView, CPU
      ASSERT_FALSE(is_inference_tensor(a));
      ASSERT_EQ(a.requires_grad(), requires_grad);
    }

    torch::Tensor tmp = functional_op(a);  // go through kernels: VariableType, InplaceOrView(fallthrough), CPU
    ASSERT_FALSE(is_inference_tensor(tmp));
    ASSERT_EQ(tmp.requires_grad(), requires_grad);

    inplace_op(a); // go through kernels: VariableType, InplaceOrView, CPU
    ASSERT_FALSE(is_inference_tensor(a));
    ASSERT_EQ(a.requires_grad(), requires_grad);

    tmp = view_op(a);  // go through kernels: VariableType, InplaceOrView, CPU
    ASSERT_FALSE(is_inference_tensor(tmp));
    ASSERT_EQ(tmp.requires_grad(), requires_grad);
  }
}

TEST(InferenceModeTest, TestNormalTensorViewOutputInInferenceMode) {
  for (bool requires_grad: {true, false}) {
<<<<<<< HEAD
    torch::Tensor s = torch::ones({1, 2, 3}).set_requires_grad(requires_grad);
    torch::Tensor a = s + 2;
=======
    torch::Tensor s = torch::ones({1, 2, 3}).set_requires_grad(true);
    torch::Tensor a = s.clone();
>>>>>>> 6e5dece3
    torch::Tensor view_out, tmp;

    {
      c10::InferenceMode guard;
      // View ops on normal tensor produce normal tensors as output.
<<<<<<< HEAD
      // In addition, these view output tensors although are normal in the sense
      // that it has both Autograd and InplaceOrView keys, they're still special
      // since they have CreationMeta::INFERENCE_MODE. These tensors behave
      // exactly the same as a view tensor created in no_grad mode.
=======
      // - For view ops it has both dispatch keys since due to the way we create
      //   view Tensors in alias_with_sizes_and_strides:
      //   ```
      //     auto impl = c10::make_intrusive<TensorImpl>(
      //     Storage(self.storage()), self.key_set(), self.dtype());
      //   ```
      //   In addition, these view output tensors are normal in the sense they
      //   have both Autograd and InplaceOrView keys. But they're still special
      //   since they'll have CreationMeta::INFERENCE_MODE. In other words they behave
      //   exactly the same as a view tensor created in no_grad mode.

>>>>>>> 6e5dece3
      view_out = view_op(a);  // go through kernels: InplaceOrView, CPU
      ASSERT_FALSE(is_inference_tensor(view_out));
      assert_tensor_creation_meta(view_out, CreationMeta::INFERENCE_MODE);
      ASSERT_EQ(view_out.requires_grad(), requires_grad);
      ASSERT_TRUE(view_out.is_leaf());

      // view -> view
      tmp = view_op(view_out);  // go through kernels: InplaceOrView, CPU
      ASSERT_FALSE(is_inference_tensor(tmp));
      assert_tensor_creation_meta(tmp, CreationMeta::INFERENCE_MODE);
      ASSERT_EQ(tmp.requires_grad(), requires_grad);
      ASSERT_TRUE(tmp.is_leaf());

      // view -> view -> inplace
      inplace_op(tmp);  // kernels: InplaceOrView, CPU
      assert_tensor_creation_meta(tmp, CreationMeta::INFERENCE_MODE);
      ASSERT_FALSE(is_inference_tensor(tmp));
      ASSERT_EQ(tmp.requires_grad(), requires_grad);
      ASSERT_TRUE(tmp.is_leaf());
      ASSERT_EQ(a._version(), tmp._version());
    }
  }
}

TEST(InferenceModeTest, TestNormalTensorViewOutputInNormalMode) {
  for (bool requires_grad: {true, false}) {
    torch::Tensor s = torch::ones({1, 2, 3}).set_requires_grad(requires_grad);
    torch::Tensor a = s.clone();
    torch::Tensor view_out, tmp;

    {
      c10::InferenceMode guard;
      view_out = view_op(a);  // go through kernels: InplaceOrView, CPU
      ASSERT_FALSE(is_inference_tensor(view_out));
      assert_tensor_creation_meta(view_out, CreationMeta::INFERENCE_MODE);
      ASSERT_EQ(view_out.requires_grad(), requires_grad);
      ASSERT_TRUE(view_out.is_leaf());
    }

    tmp = functional_op(view_out);
    ASSERT_FALSE(is_inference_tensor(view_out));
    ASSERT_EQ(tmp.requires_grad(), requires_grad);

    if (requires_grad) {
      ASSERT_THROWS_WITH(inplace_op(view_out),  // go through kernels: VariableType, InplaceOrView, CPU
        "A view was created in inference mode and is being modified inplace")
    } else {
      inplace_op(view_out);
    }

    tmp = view_op(view_out);
    ASSERT_FALSE(is_inference_tensor(view_out));
    ASSERT_EQ(tmp.requires_grad(), requires_grad);
  }
}

TEST(InferenceModeTest, TestMixInferenceAndNormalTensorFunctionalOp) {
  for (bool requires_grad: {true, false}) {
    torch::Tensor s = torch::ones({1, 2, 3}).set_requires_grad(requires_grad);
    torch::Tensor c;
    {
      InferenceMode guard;
      c = torch::ones({1, 2, 3}).set_requires_grad(requires_grad);
    }

<<<<<<< HEAD
    // add(Tensor, Tensor) is safe with inference tensor since it doesn't save any variable for backward.
    torch::Tensor out = c.add(s);  // go through kernels: VariableType, InplaceOrView(fallthrough), CPU
    ASSERT_FALSE(is_inference_tensor(out));
    ASSERT_EQ(out.requires_grad(), requires_grad);

    // mul(self, other) saves variable when requires_grad=true
    if (requires_grad) {
      ASSERT_THROWS_WITH(c.mul(s),
        "Inference tensors cannot be saved for backward.");
    }
=======
    ASSERT_THROWS_WITH(c.add(s), // go through kernels: VariableType(ERROR!), InplaceOrView(fallthrough), CPU
      "Inference tensor cannot participate in autograd")

    // Inference tensor in TensorList input
    std::vector<torch::Tensor> inputs = {s, c};
    ASSERT_THROWS_WITH(torch::cat(inputs), // go through kernels: VariableType(ERROR)!, InplaceOrView(fallthrough), CPU
      "Inference tensor cannot participate in autograd")
>>>>>>> 6e5dece3
  }
}

TEST(InferenceModeTest, TestMixInferenceAndNormalTensorInplaceOp) {
  for (bool requires_grad: {true, false}) {
    torch::Tensor s = torch::ones({1, 2, 3}).set_requires_grad(requires_grad);
    torch::Tensor a = s + 2;
    torch::Tensor c;
    {
      InferenceMode guard;
      c = torch::ones({1, 2, 3});
    }

    if (requires_grad) {
      ASSERT_THROWS_WITH(a.mul_(c), // go through kernels: VariableType(ERROR!), InferenceMode, CPU
        "Inference tensors cannot be saved for backward.");

      ASSERT_THROWS_WITH(torch::mul_out(c, s, s), // go through kernels: VariableType(ERROR!), InplaceOrView, CPU
        "out=... arguments don't support automatic differentiation, but one of the arguments requires grad")
    } else {
      a.mul_(c);

      // out=... doesn't save any variable and works as long as none of inputs requires_grad=true
      torch::mul_out(c, s, s);
      ASSERT_TRUE(is_inference_tensor(c));
      ASSERT_EQ(c.requires_grad(), requires_grad);
    }
  }
}

TEST(InferenceModeTest, TestMixInferenceAndNormalTensorViewOp) {
  for (bool requires_grad: {true, false}) {
    torch::Tensor s = torch::ones({1, 2, 3}).set_requires_grad(requires_grad);
    torch::Tensor c;
    {
      InferenceMode guard;
      c = torch::ones({1, 2, 3});
    }

    // view_as is a composite op which calls view() with only one tensor argument.
    // So there isn't a mixed inference tensor and normal tensor inputs for view ops.
    torch::Tensor tmp1 = c.view_as(s); // go through kernels: InplaceOrView, CPU
    ASSERT_TRUE(is_inference_tensor(tmp1));
    ASSERT_FALSE(tmp1.requires_grad());

    // This is fine since it's equivalent as s.view(c.sizes()) which
    // isn't a mixed input scenario.
    torch::Tensor tmp2 = s.view_as(c); // go through kernels: VariableType, InplaceOrView, CPU
    ASSERT_FALSE(is_inference_tensor(tmp2));
    ASSERT_EQ(tmp2.requires_grad(), requires_grad);
  }
}

TEST(InferenceModeTest, TestHandleDirectViewOnRebase) {
  for (bool requires_grad: {true, false}) {
    torch::Tensor s = torch::ones({1, 2, 3}).set_requires_grad(requires_grad);
    torch::Tensor a = s.clone();
    torch::Tensor view_out;
    {
      InferenceMode guard;
      view_out = view_op(a);  // go through kernels: InplaceOrView, CPU
    }
    if (requires_grad) {
      ASSERT_THROWS_WITH(inplace_op(view_out),
        "A view was created in inference mode and is being modified inplace")
    } else {
      inplace_op(view_out);
    }
  }
}

TEST(InferenceModeTest, TestHandleInDirectViewOnRebase) {
  for (bool requires_grad: {true, false}) {
    torch::Tensor s = torch::ones({1, 2, 3}).set_requires_grad(requires_grad);
    torch::Tensor a = s.clone();
    torch::Tensor view_out;
    {
      InferenceMode guard;
      view_out = view_op(a);  // go through kernels: InplaceOrView, CPU
    }
    inplace_op(a);
    if (requires_grad) {
      ASSERT_THROWS_WITH(view_out.grad_fn(),
        "A view was created in inference mode and its base or another view of its base has been modified inplace");
    } else {
      view_out.grad_fn();
    }
  }
}

TEST(InferenceModeTest, TestCreationMetaPropagation) {
  torch::Tensor s = torch::ones({1, 2, 3}).set_requires_grad(true);
  torch::Tensor b, c;
  {
    InferenceMode guard;
    b = s.view_as(s);
  }
  ASSERT_THROWS_WITH(b.add_(1),
    "A view was created in inference mode and is being modified inplace");
  {
    AutoGradMode mode(false);
    c = b.view_as(b);
  }
  ASSERT_THROWS_WITH(c.add_(1),
    "A view was created in inference mode and is being modified inplace");
}<|MERGE_RESOLUTION|>--- conflicted
+++ resolved
@@ -17,15 +17,6 @@
   torch::Tensor view_op(torch::Tensor& x) {
     return x.view({2, 3});
   }
-<<<<<<< HEAD
-
-  bool is_inference_tensor(torch::Tensor& x) {
-    return x.unsafeGetTensorImpl()->is_inference_tensor();
-  }
-
-  void assert_tensor_creation_meta(torch::Tensor& x, torch::autograd::CreationMeta creation_meta) {
-    ASSERT_EQ(static_cast<torch::autograd::DifferentiableViewMeta*>(x.unsafeGetTensorImpl()->autograd_meta())->get_creation_meta(), creation_meta);
-=======
 
   /*
     Only the following combos of Autograd & InplaceOrView keys on tensors are valid:
@@ -41,16 +32,12 @@
     // They must be either both true or false.
     bool is_inference_tensor = !has_Autograd && !has_InplaceOrView && x.is_leaf();
     return is_inference_tensor;
->>>>>>> 6e5dece3
   }
 
   void assert_TLS_states(bool inference_mode) {
     ASSERT_EQ(InferenceMode::is_enabled(), inference_mode);
-<<<<<<< HEAD
-=======
     ASSERT_FALSE(c10::impl::tls_is_dispatch_key_excluded(c10::DispatchKey::InplaceOrView));
     ASSERT_FALSE(c10::impl::tls_is_dispatch_keyset_included(c10::autograd_dispatch_keyset));
->>>>>>> 6e5dece3
     ASSERT_EQ(c10::impl::tls_is_dispatch_keyset_excluded(c10::autograd_dispatch_keyset), inference_mode);
     ASSERT_EQ(c10::impl::tls_is_dispatch_key_included(c10::DispatchKey::InplaceOrView), !inference_mode);
   }
@@ -171,7 +158,7 @@
 
 TEST(InferenceModeTest, TestInferenceTensorInNormalModeViewOp) {
   torch::Tensor inference_tensor;
-  for (bool requires_grad: {true/*, false*/}) {
+  for (bool requires_grad: {true, false}) {
     {
       InferenceMode guard;
       inference_tensor = torch::ones({1, 2, 3}).set_requires_grad(requires_grad);
@@ -236,24 +223,13 @@
 
 TEST(InferenceModeTest, TestNormalTensorViewOutputInInferenceMode) {
   for (bool requires_grad: {true, false}) {
-<<<<<<< HEAD
-    torch::Tensor s = torch::ones({1, 2, 3}).set_requires_grad(requires_grad);
-    torch::Tensor a = s + 2;
-=======
-    torch::Tensor s = torch::ones({1, 2, 3}).set_requires_grad(true);
-    torch::Tensor a = s.clone();
->>>>>>> 6e5dece3
+    torch::Tensor s = torch::ones({1, 2, 3}).set_requires_grad(requires_grad);
+    torch::Tensor a = s.clone();
     torch::Tensor view_out, tmp;
 
     {
       c10::InferenceMode guard;
       // View ops on normal tensor produce normal tensors as output.
-<<<<<<< HEAD
-      // In addition, these view output tensors although are normal in the sense
-      // that it has both Autograd and InplaceOrView keys, they're still special
-      // since they have CreationMeta::INFERENCE_MODE. These tensors behave
-      // exactly the same as a view tensor created in no_grad mode.
-=======
       // - For view ops it has both dispatch keys since due to the way we create
       //   view Tensors in alias_with_sizes_and_strides:
       //   ```
@@ -265,7 +241,6 @@
       //   since they'll have CreationMeta::INFERENCE_MODE. In other words they behave
       //   exactly the same as a view tensor created in no_grad mode.
 
->>>>>>> 6e5dece3
       view_out = view_op(a);  // go through kernels: InplaceOrView, CPU
       ASSERT_FALSE(is_inference_tensor(view_out));
       assert_tensor_creation_meta(view_out, CreationMeta::INFERENCE_MODE);
@@ -331,26 +306,21 @@
       c = torch::ones({1, 2, 3}).set_requires_grad(requires_grad);
     }
 
-<<<<<<< HEAD
     // add(Tensor, Tensor) is safe with inference tensor since it doesn't save any variable for backward.
     torch::Tensor out = c.add(s);  // go through kernels: VariableType, InplaceOrView(fallthrough), CPU
     ASSERT_FALSE(is_inference_tensor(out));
     ASSERT_EQ(out.requires_grad(), requires_grad);
 
-    // mul(self, other) saves variable when requires_grad=true
     if (requires_grad) {
+      // mul(self, other) saves variable when requires_grad=true
       ASSERT_THROWS_WITH(c.mul(s),
         "Inference tensors cannot be saved for backward.");
-    }
-=======
-    ASSERT_THROWS_WITH(c.add(s), // go through kernels: VariableType(ERROR!), InplaceOrView(fallthrough), CPU
-      "Inference tensor cannot participate in autograd")
-
-    // Inference tensor in TensorList input
-    std::vector<torch::Tensor> inputs = {s, c};
-    ASSERT_THROWS_WITH(torch::cat(inputs), // go through kernels: VariableType(ERROR)!, InplaceOrView(fallthrough), CPU
-      "Inference tensor cannot participate in autograd")
->>>>>>> 6e5dece3
+
+      // Inference tensor in TensorList input
+      std::vector<torch::Tensor> inputs = {s, c};
+      ASSERT_THROWS_WITH(torch::stack(inputs), // go through kernels: VariableType(ERROR)!, InplaceOrView(fallthrough), CPU
+        "Inference tensors cannot be saved for backward.")
+    }
   }
 }
 
