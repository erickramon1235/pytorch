import torch
import itertools
import functools
import operator
import random
import unittest
from torch.testing import make_tensor
from torch.testing._internal.common_utils import TestCase, run_tests, skipIfRocm, do_test_dtypes, \
    do_test_empty_full, load_tests, TEST_NUMPY, IS_WINDOWS, gradcheck, coalescedonoff, \
    DeterministicGuard
from torch.testing._internal.common_cuda import TEST_CUDA, _get_torch_cuda_version
from numbers import Number
from typing import Dict, Any
from distutils.version import LooseVersion
from torch.testing import get_all_complex_dtypes, get_all_fp_dtypes
from torch.testing._internal.common_cuda import \
    (SM53OrLater, SM80OrLater, CUDA11OrLater)
from torch.testing._internal.common_device_type import \
    (instantiate_device_type_tests, ops, dtypes, dtypesIfCUDA, onlyCPU, onlyCUDA, precisionOverride,
     deviceCountAtLeast)
from torch.testing._internal.common_methods_invocations import \
    (sparse_unary_ufuncs)
from torch.testing._internal.common_dtype import (
    floating_and_complex_types, floating_and_complex_types_and, get_all_dtypes, get_all_int_dtypes,
)
<<<<<<< HEAD

if TEST_SCIPY:
    import scipy.sparse
=======
>>>>>>> 7e7be526

# load_tests from torch.testing._internal.common_utils is used to automatically filter tests for
# sharding on sandcastle. This line silences flake warnings
load_tests = load_tests

# batched grad doesn't support sparse
gradcheck = functools.partial(gradcheck, check_batched_grad=False)

CUSPARSE_SPMM_COMPLEX128_SUPPORTED = (
    IS_WINDOWS and torch.version.cuda and LooseVersion(torch.version.cuda) > "11.2"
) or (not IS_WINDOWS and CUDA11OrLater)

class TestSparse(TestCase):

    def setUp(self):
        self.index_tensor = lambda *args, **kwargs: torch.tensor(*args, **kwargs, dtype=torch.int64)

        def sparse_empty_factory(*args, **kwargs):
            kwargs['layout'] = kwargs.get('layout', torch.sparse_coo)
            return torch.empty(*args, **kwargs)
        self.sparse_empty = sparse_empty_factory

        def sparse_tensor_factory(*args, **kwargs):
            return torch.sparse_coo_tensor(*args, **kwargs)
        self.sparse_tensor = sparse_tensor_factory
        self.legacy_sparse_tensor = torch.sparse.DoubleTensor

    def _gen_sparse(self, sparse_dim, nnz, with_size, dtype, device, coalesced):
        if isinstance(with_size, Number):
            with_size = [with_size] * sparse_dim

        x, i, v = self.genSparseTensor(with_size, sparse_dim, nnz, not coalesced, dtype=dtype, device=device)

        if not coalesced:
            self.assert_uncoalesced(x)

        return x, i, v

    def assert_uncoalesced(self, x):
        """
        Test if a CPU tensor is uncoalesced.  This is used to ensure
        correctness of the uncoalesced tensor generation algorithm.
        """
        assert not x.is_coalesced()
        existing_indices = set()
        for i in range(x._nnz()):
            index = str(x._indices()[:, i])
            if index in existing_indices:
                return True
            else:
                existing_indices.add(index)

    def randn(self, *args, **kwargs):
        """
        Variant of torch.randn that also works in the TEST_CUDA case.
        """
        # TODO: Put this in torch.cuda.randn
        return torch.empty(*args, **kwargs).normal_()

    @dtypes(torch.double)
    def test_print_coalesced(self, device, dtype):
        self._test_print(device, dtype, True)

    @dtypes(torch.double)
    def test_print_uncoalesced(self, device, dtype):
        self._test_print(device, dtype, False)

    def _test_print(self, device, dtype, coalesced):
        shape_sparse_dim_nnz = [
            ((), 0, 2),
            ((0,), 0, 10),
            ((2,), 0, 3),
            ((100, 3), 1, 3),
            ((100, 20, 3), 2, 0),
            ((10, 0, 3), 0, 3),
            ((10, 0, 3), 0, 0),
        ]
        printed = []
        for shape, sparse_dim, nnz in shape_sparse_dim_nnz:
            indices_shape = torch.Size((sparse_dim, nnz))
            values_shape = torch.Size((nnz,) + shape[sparse_dim:])
            printed.append("# shape: {}".format(torch.Size(shape)))
            printed.append("# nnz: {}".format(nnz))
            printed.append("# sparse_dim: {}".format(sparse_dim))
            printed.append("# indices shape: {}".format(indices_shape))
            printed.append("# values shape: {}".format(values_shape))

            indices = torch.arange(indices_shape.numel(), dtype=self.index_tensor(0).dtype,
                                   device=device).view(indices_shape)
            for d in range(sparse_dim):
                indices[d].clamp_(max=(shape[d] - 1))  # make it valid index
            if not coalesced and indices.numel() > 0:
                indices[:, -1] = indices[:, 0]  # make it uncoalesced
            values_numel = values_shape.numel()
            values = torch.arange(values_numel, dtype=dtype,
                                  device=device).view(values_shape).div_(values_numel / 2.)
            sp_tensor = self.sparse_tensor(indices, values, shape, dtype=dtype, device=device)

            dtypes = [torch.int32]
            if values.dtype == torch.double:
                dtypes.append(torch.float)
            else:
                dtypes.append(torch.double)
            for dtype in dtypes:
                printed.append("########## {} ##########".format(dtype))
                x = sp_tensor.detach().to(dtype)
                printed.append("# sparse tensor")
                printed.append(str(x))
                if x.dtype.is_floating_point:
                    printed.append("# after requires_grad_")
                    printed.append(str(x.requires_grad_()))
                    printed.append("# after addition")
                    printed.append(str(x + x))
                printed.append("# _indices")
                printed.append(str(x._indices()))
                printed.append("# _values")
                printed.append(str(x._values()))
            printed.append('')
        self.assertExpected('\n'.join(printed))

    @coalescedonoff
    @dtypes(torch.double, torch.cdouble)
    def test_basic(self, device, dtype, coalesced):
        def test_shape(sparse_dims, nnz, with_size):
            if isinstance(with_size, Number):
                with_size = [with_size] * sparse_dims
            x, i, v = self._gen_sparse(sparse_dims, nnz, with_size, dtype, device, coalesced)
            self.assertEqual(i, x._indices())
            self.assertEqual(v, x._values())
            self.assertEqual(x.ndimension(), len(with_size))
            self.assertEqual(x.coalesce()._nnz(), nnz)
            self.assertEqual(list(x.size()), with_size)

            # Test .indices() and .values()
            if not coalesced:
                with self.assertRaisesRegex(RuntimeError, "Cannot get indices on an uncoalesced tensor"):
                    x.indices()
                with self.assertRaisesRegex(RuntimeError, "Cannot get values on an uncoalesced tensor"):
                    x.values()
            else:
                self.assertEqual(x.indices(), x._indices())
                self.assertEqual(x.values(), x._values())

        test_shape(3, 10, 100)
        test_shape(3, 10, [100, 100, 100])
        test_shape(3, 10, [100, 100, 100, 5, 5, 5, 0])
        test_shape(3, 0, [0, 0, 100, 5, 5, 5, 0])

        # Make sure that coalesce handles duplicate indices correctly
        i = self.index_tensor([[9, 0, 0, 0, 8, 1, 1, 1, 2, 7, 2, 2, 3, 4, 6, 9]], device=device)
        v = torch.tensor([[idx**2, idx] for idx in range(i.size(1))], dtype=dtype, device=device)
        x = self.sparse_tensor(i, v, torch.Size([10, 2]), dtype=dtype, device=device)
        self.assertEqual(x.coalesce()._nnz(), 9)

        # Make sure we can access empty indices / values
        x = self.legacy_sparse_tensor()
        self.assertEqual(x._indices().numel(), 0)
        self.assertEqual(x._values().numel(), 0)

    @coalescedonoff
    @dtypes(torch.double, torch.cdouble)
    def test_coalesce(self, device, dtype, coalesced):

        def _test_coalesce(t):
            tc = t.coalesce()
            self.assertEqual(tc.to_dense(), t.to_dense())
            self.assertTrue(tc.is_coalesced())
            # Our code below doesn't work when nnz is 0, because
            # then it's a 0D tensor, not a 2D tensor.
            if t._nnz() == 0:
                self.assertEqual(t._indices(), tc._indices())
                self.assertEqual(t._values(), tc._values())
                return tc

            value_map: Dict[Any, Any] = {}
            for idx, val in zip(t._indices().t(), t._values()):
                idx_tup = tuple(idx.tolist())
                if idx_tup in value_map:
                    value_map[idx_tup] += val
                else:
                    value_map[idx_tup] = val.clone() if isinstance(val, torch.Tensor) else val

            new_indices = sorted(list(value_map.keys()))
            _new_values = [value_map[idx] for idx in new_indices]
            if t._values().ndimension() < 2:
                new_values = t._values().new(_new_values)
            else:
                new_values = torch.stack(_new_values)

            new_indices = t._indices().new(new_indices).t()
            tg = t.new(new_indices, new_values, t.size())

            self.assertEqual(tc._indices(), tg._indices())
            self.assertEqual(tc._values(), tg._values())

            if t.is_coalesced():
                self.assertEqual(tc._indices(), t._indices())
                self.assertEqual(tc._values(), t._values())

        for empty_i, empty_v, empty_nnz in itertools.product([True, False], repeat=3):
            sparse_size = [] if empty_i else [2, 1]
            dense_size = [1, 0, 2] if empty_v else [1, 2]
            nnz = 0 if empty_nnz else 5

            t, _, _ = self._gen_sparse(len(sparse_size), nnz, sparse_size + dense_size, dtype, device, coalesced)
            _test_coalesce(t)  # this tests correctness

    @dtypes(torch.double)
    def test_coalesce_reference_cycle(self, device, dtype):
        # Test coalesce doesn't create autograd graph cycles (gh-52253)

        # Sanity check that the helper class works as expected
        t = torch.rand(2)
        t_ref = torch._C._WeakTensorRef(t)
        self.assertFalse(t_ref.expired())

        del t
        self.assertTrue(t_ref.expired())

        def test_sparse_sum():
            i = torch.tensor([[0], [4]], dtype=torch.long, device=device)
            v = torch.tensor([[[-0.4567, -1.8797, 0.0380, 1.4316]]],
                             dtype=dtype, device=device)
            S = torch.sparse_coo_tensor(i, v)
            S = S.coalesce()
            S.requires_grad_(True)
            S2 = S.coalesce()
            self.assertTrue(S2.is_coalesced())
            return torch._C._WeakTensorRef(S2)

        ref = test_sparse_sum()
        self.assertTrue(ref.expired())

    @dtypes(torch.double)
    def test_ctor_large_sizes(self, device, dtype):
        # Test that integer overflow is detected when computing numel
        # of a sparse tensor with large dimensions (gh-57416). Notice
        # that numel is computed internally when constructing a
        # tensor, hence the overflow may appear during the tensor
        # construction step.
        N = 100000
        indices = torch.tensor([[N, N - 1]] * 4, dtype=torch.int64, device=device)
        values = torch.tensor([1, 2], dtype=dtype, device=device)
        self.assertRaises(RuntimeError,
                          lambda: torch.sparse_coo_tensor(
                              indices, values, (N + 1,) * 4, device=device))

    @dtypes(torch.double, torch.cdouble)
    def test_ctor_size_checks(self, device, dtype):
        indices = self.index_tensor([
            [0, 0, 0],
            [0, 3, 0],
            [0, 0, 0],
            [0, 0, 0],
        ], device=device)
        values = torch.tensor([2, 1, 3, 4], dtype=dtype, device=device)

        # indices inconsistent with size
        self.assertRaises(
            RuntimeError,
            lambda: self.sparse_tensor(indices, values, torch.Size([2, 1, 1])))

        # values inconsistent with size
        values = torch.tensor([
            [2, 1, 2, 1],
            [1, 0, 5, 2],
        ], dtype=dtype, device=device)
        self.assertRaises(
            RuntimeError,
            lambda: self.sparse_tensor(indices, values, torch.Size([2, 4, 2, 1])))

    @dtypes(*floating_and_complex_types_and(torch.float16))
    def test_to_dense(self, device, dtype):
        def test_tensor(x, res):
            x.to_dense()  # Tests triple to_dense for memory corruption
            x.to_dense()
            x.to_dense()
            # We dont have to_dense for half types, so we don't request
            # exact_dtype if res.type is torch.float16.
            dense_x = x.to_dense()
            safe_dense_x = self.safeToDense(x)
            if (res.dtype == torch.float16):
                exact_dtype = False
            else:
                exact_dtype = True
                dense_x = dense_x.to(res.dtype)
                safe_dense_x = safe_dense_x.to(res.dtype)
            self.assertEqual(res, dense_x, exact_dtype=exact_dtype)
            self.assertEqual(res, safe_dense_x, exact_dtype=exact_dtype)

            def fn(x):
                return x.to_dense()
            x.requires_grad_(True)
            gradcheck(fn, (x,), check_sparse_nnz=True)

        for value_type in [torch.double, torch.cdouble]:
            i = self.index_tensor([
                [0, 1, 2, 2],
                [0, 0, 0, 3],
                [0, 0, 1, 4],
            ], device=device)
            # we don't have to_dense for half types on CPU because it is implemented
            # with a slower add_ operation
            v = torch.tensor([2, 1, 3, 4], dtype=dtype, device=device)
            x = self.sparse_tensor(i, v, torch.Size([3, 4, 5]), dtype=value_type, device=device)
            res = torch.tensor([
                [[2, 0, 0, 0, 0],
                 [0, 0, 0, 0, 0],
                 [0, 0, 0, 0, 0],
                 [0, 0, 0, 0, 0]],
                [[1, 0, 0, 0, 0],
                 [0, 0, 0, 0, 0],
                 [0, 0, 0, 0, 0],
                 [0, 0, 0, 0, 0]],
                [[0, 3, 0, 0, 0],
                 [0, 0, 0, 0, 0],
                 [0, 0, 0, 0, 0],
                 [0, 0, 0, 0, 4]],
            ], dtype=dtype, device=device)

            test_tensor(x, res)

            i = self.index_tensor([
                [0, 1, 2, 2],
                [0, 0, 0, 3],
                [0, 0, 1, 4],
            ], device=device)
            v = torch.empty(4, 0, dtype=dtype, device=device)
            x = self.sparse_tensor(i, v, torch.Size([3, 4, 5, 0]), dtype=value_type, device=device)
            res = torch.empty((3, 4, 5, 0), dtype=dtype, device=device)
            test_tensor(x, res)

    # half tensors on cpu don't implement to_dense, so need to convert to float
    def _to_dense_half_safe(self, tensor):
        if(tensor.dtype == torch.half and tensor.device.type == 'cpu'):
            return tensor.to(torch.float).to_dense().to(torch.half)
        else:
            return tensor.to_dense()

    @coalescedonoff
    @skipIfRocm
    @dtypes(torch.float16, torch.float64, torch.int, torch.cfloat, torch.cdouble)
    def test_to_sparse(self, device, dtype, coalesced):
        shape = [5, 2, 10, 4]
        max_nnz = 1
        for value_type in [torch.double, torch.cdouble]:
            for dim, dim_sz in enumerate(shape, 1):
                max_nnz *= dim_sz
                rnnz = torch.randint(2, max_nnz, (1,)).item()
                for nnz in [0, 1, rnnz]:
                    expected, _, _ = self._gen_sparse(dim, nnz, shape, dtype=value_type, device=device,
                                                      coalesced=coalesced)
                    expected = expected.to(dtype)

                    d = self._to_dense_half_safe(expected)
                    result = d.to_sparse(dim)
                    self.assertEqual(d, self._to_dense_half_safe(result))  # == not implemented for sparse tensors yet
                    self.assertEqual(expected.size(), result.size())
                    self.assertEqual(dim, result.sparse_dim())

            sp, _, _ = self._gen_sparse(2, 10, [3, 3, 3], dtype=value_type, device=device, coalesced=coalesced)
            self.assertRaises(RuntimeError, lambda: sp.to_sparse())

    @dtypes(torch.double, torch.cdouble)
    def test_sparse_bool(self, device, dtype):
        a = torch.tensor([True, False], dtype=dtype, device=device).to(torch.bool)
        b = a.to_sparse().to_dense()
        self.assertEqual(a, b)

    @dtypes(torch.double, torch.cdouble)
    def test_scalar(self, device, dtype):
        # tensor with value
        a = self.sparse_tensor(self.index_tensor([], device=device).unsqueeze(1), 12.3, [], dtype=dtype, device=device)
        self.assertEqual(1, a._values().numel())
        self.assertEqual(a, a.clone())
        a_coalesced = a.coalesce()
        self.assertTrue(a_coalesced.is_coalesced())
        self.assertEqual(torch.tensor(12.3, dtype=dtype, device=device), a.to_dense())
        self.assertEqual(a, a.to_dense().to_sparse())

        # tensor with multiple values
        a = self.sparse_tensor(self.index_tensor([], device=device).unsqueeze(1).expand(0, 2),
                               [12.3, 12.3], [], dtype=dtype, device=device)
        self.assertEqual(2, a._values().numel())
        self.assertEqual(a, a.clone())
        a_coalesced = a.coalesce()
        self.assertTrue(a_coalesced.is_coalesced())
        self.assertEqual(torch.tensor(12.3 * 2, dtype=dtype, device=device), a.to_dense())
        self.assertEqual(a, a.to_dense().to_sparse())

        # tensor without value
        a = self.sparse_empty((), dtype=dtype, device=device)
        self.assertEqual(0, a._values().numel())
        self.assertEqual(a, a.clone())
        a_coalesced = a.coalesce()
        self.assertTrue(a_coalesced.is_coalesced())
        self.assertEqual(torch.tensor(0, dtype=dtype, device=device), a.to_dense())
        self.assertEqual(a, a.to_dense().to_sparse())

    @dtypes(torch.double, torch.cdouble)
    def test_shared(self, device, dtype):
        i = self.index_tensor([[2]], device=device)
        v = torch.tensor([5], dtype=dtype, device=device)
        x = self.sparse_tensor(i, v, torch.Size([3]))
        v[0] = 6
        self.assertEqual(torch.tensor([0, 0, 6], dtype=dtype, device=device), self.safeToDense(x))
        i[0][0] = 0
        self.assertEqual(torch.tensor([6, 0, 0], dtype=dtype, device=device), self.safeToDense(x))

        i = self.index_tensor([[2]], device=device)
        v = torch.empty((1, 0), dtype=dtype, device=device)
        x = self.sparse_tensor(i, v, torch.Size([3, 0]))
        i[0][0] = 0
        self.assertEqual(torch.empty((3, 0), dtype=dtype, device=device), self.safeToDense(x))

    @dtypes(torch.double, torch.cdouble)
    def test_to_dense_hybrid(self, device, dtype):
        def test_tensor(x, res):
            x.to_dense()  # Tests double to_dense for memory corruption
            x.to_dense()
            x.to_dense()
            self.assertEqual(res, x.to_dense())
            self.assertEqual(res, self.safeToDense(x))

            def fn(x):
                return x.to_dense()
            x.requires_grad_(True)
            gradcheck(fn, (x,), check_sparse_nnz=True)

        i = self.index_tensor([
            [0, 1, 2, 2],
            [0, 0, 0, 3],
        ], device=device)
        v = torch.tensor([[2, 3], [1, 2], [3, 4], [4, 5]], dtype=dtype, device=device)
        x = self.sparse_tensor(i, v, torch.Size([3, 4, 2]))
        res = torch.tensor([
            [[2, 3],
             [0, 0],
             [0, 0],
             [0, 0]],
            [[1, 2],
             [0, 0],
             [0, 0],
             [0, 0]],
            [[3, 4],
             [0, 0],
             [0, 0],
             [4, 5]],
        ], dtype=dtype, device=device)
        test_tensor(x, res)

        i = self.index_tensor([
            [0, 1, 2, 2],
            [0, 0, 0, 3],
        ], device=device)
        v = torch.empty((4, 2, 0), dtype=dtype, device=device)
        x = self.sparse_tensor(i, v, torch.Size([3, 4, 2, 0]))
        res = torch.empty((3, 4, 2, 0), dtype=dtype, device=device)
        test_tensor(x, res)

    @dtypes(torch.double, torch.cdouble)
    def test_contig(self, device, dtype):
        def test_tensor(x, exp_i, exp_v):
            x = x.coalesce()
            self.assertEqual(exp_i, x._indices())
            self.assertEqual(exp_v, x._values())

        i = self.index_tensor([
            [1, 0, 35, 14, 39, 6, 71, 66, 40, 27],
            [92, 31, 62, 50, 22, 65, 89, 74, 56, 34],
        ], device=device)
        v = torch.tensor([1, 2, 3, 4, 5, 6, 7, 8, 9, 10], dtype=dtype, device=device)
        x = self.sparse_tensor(i, v, torch.Size([100, 100]))
        exp_i = self.index_tensor([
            [0, 1, 6, 14, 27, 35, 39, 40, 66, 71],
            [31, 92, 65, 50, 34, 62, 22, 56, 74, 89],
        ], device=device)
        exp_v = torch.tensor([2, 1, 6, 4, 10, 3, 5, 9, 8, 7], dtype=dtype, device=device)
        test_tensor(x, exp_i, exp_v)

        i = self.index_tensor([
            [2, 0, 2, 1],
            [0, 0, 3, 0],
            [1, 0, 4, 0],
        ], device=device)
        v = torch.tensor([3, 2, 4, 1], dtype=dtype, device=device)
        x = self.sparse_tensor(i, v, torch.Size([3, 4, 5]))
        exp_i = self.index_tensor([
            [0, 1, 2, 2],
            [0, 0, 0, 3],
            [0, 0, 1, 4],
        ], device=device)
        exp_v = torch.tensor([2, 1, 3, 4], dtype=dtype, device=device)
        test_tensor(x, exp_i, exp_v)

        i = self.index_tensor([
            [2, 0, 2, 1],
            [0, 0, 3, 0],
            [1, 0, 4, 0],
        ], device=device)
        v = torch.empty([4, 0], dtype=dtype, device=device)
        x = self.sparse_tensor(i, v, torch.Size([3, 4, 5, 0]))
        exp_i = self.index_tensor([
            [0, 1, 2, 2],
            [0, 0, 0, 3],
            [0, 0, 1, 4],
        ], device=device)
        exp_v = torch.empty([4, 0], dtype=dtype, device=device)
        test_tensor(x, exp_i, exp_v)

        # Duplicate indices
        i = self.index_tensor([
            [0, 0, 2, 0],
            [0, 0, 3, 0],
            [0, 0, 4, 0],
        ], device=device)
        v = torch.tensor([3, 2, 4, 1], dtype=dtype, device=device)
        x = self.sparse_tensor(i, v, torch.Size([3, 4, 5]))
        exp_i = self.index_tensor([
            [0, 2],
            [0, 3],
            [0, 4],
        ], device=device)
        exp_v = torch.tensor([6, 4], dtype=dtype, device=device)
        test_tensor(x, exp_i, exp_v)

        i = self.index_tensor([
            [0, 0, 2, 0],
            [0, 0, 3, 0],
            [0, 0, 4, 0],
        ], device=device)
        v = torch.empty([4, 0], dtype=dtype, device=device)
        x = self.sparse_tensor(i, v, torch.Size([3, 4, 5, 0]))
        exp_i = self.index_tensor([
            [0, 2],
            [0, 3],
            [0, 4],
        ], device=device)
        exp_v = torch.empty([2, 0], dtype=dtype, device=device)
        test_tensor(x, exp_i, exp_v)

    @dtypes(torch.double, torch.cdouble)
    def test_contig_hybrid(self, device, dtype):
        def test_tensor(x, exp_i, exp_v):
            x = x.coalesce()
            self.assertEqual(exp_i, x._indices())
            self.assertEqual(exp_v, x._values())

        i = self.index_tensor([
            [1, 0, 35, 14, 39, 6, 71, 66, 40, 27],
            [92, 31, 62, 50, 22, 65, 89, 74, 56, 34],
        ], device=device)
        v = torch.tensor([
            [1, 2], [2, 3], [3, 4], [4, 5], [5, 6],
            [6, 7], [7, 8], [8, 9], [9, 10], [10, 11],
        ], dtype=dtype, device=device)
        x = self.sparse_tensor(i, v, torch.Size([100, 100, 2]))
        exp_i = self.index_tensor([
            [0, 1, 6, 14, 27, 35, 39, 40, 66, 71],
            [31, 92, 65, 50, 34, 62, 22, 56, 74, 89],
        ], device=device)
        exp_v = torch.tensor([
            [2, 3], [1, 2], [6, 7], [4, 5], [10, 11],
            [3, 4], [5, 6], [9, 10], [8, 9], [7, 8],
        ], dtype=dtype, device=device)
        test_tensor(x, exp_i, exp_v)

        i = self.index_tensor([
            [2, 0, 2, 1],
            [0, 0, 3, 0],
            [1, 0, 4, 0],
        ], device=device)
        v = torch.tensor([[3, 3, 3], [2, 2, 2], [4, 4, 4], [1, 1, 1]], dtype=dtype, device=device)
        x = self.sparse_tensor(i, v, torch.Size([3, 4, 5, 3]))
        exp_i = self.index_tensor([
            [0, 1, 2, 2],
            [0, 0, 0, 3],
            [0, 0, 1, 4],
        ], device=device)
        exp_v = torch.tensor([[2, 2, 2], [1, 1, 1], [3, 3, 3], [4, 4, 4]], dtype=dtype, device=device)
        test_tensor(x, exp_i, exp_v)

        i = self.index_tensor([
            [2, 0, 2, 1],
            [0, 0, 3, 0],
            [1, 0, 4, 0],
        ], device=device)
        v = torch.empty([4, 3, 0], dtype=dtype, device=device)
        x = self.sparse_tensor(i, v, torch.Size([3, 4, 5, 3, 0]))
        exp_i = self.index_tensor([
            [0, 1, 2, 2],
            [0, 0, 0, 3],
            [0, 0, 1, 4],
        ], device=device)
        exp_v = torch.empty([4, 3, 0], dtype=dtype, device=device)
        test_tensor(x, exp_i, exp_v)

        # Duplicate indices
        i = self.index_tensor([
            [0, 0, 2, 0],
            [0, 0, 3, 0],
            [0, 0, 4, 0],
        ], device=device)
        v = torch.tensor([[3, 2, 3], [2, 1, 1], [4, 3, 4], [1, 1, 1]], dtype=dtype, device=device)
        x = self.sparse_tensor(i, v, torch.Size([3, 4, 5, 3]))
        exp_i = self.index_tensor([
            [0, 2],
            [0, 3],
            [0, 4],
        ], device=device)
        exp_v = torch.tensor([[6, 4, 5], [4, 3, 4]], dtype=dtype, device=device)
        test_tensor(x, exp_i, exp_v)

        i = self.index_tensor([
            [0, 0, 2, 0],
            [0, 0, 3, 0],
            [0, 0, 4, 0],
        ], device=device)
        v = torch.empty([4, 3, 0], dtype=dtype, device=device)
        x = self.sparse_tensor(i, v, torch.Size([3, 4, 5, 3, 0]))
        exp_i = self.index_tensor([
            [0, 2],
            [0, 3],
            [0, 4],
        ], device=device)
        exp_v = torch.empty([2, 3, 0], dtype=dtype, device=device)
        test_tensor(x, exp_i, exp_v)

    @coalescedonoff
    @dtypes(torch.double, torch.cdouble)
    def test_clone(self, device, dtype, coalesced):
        def test_shape(sparse_dims, nnz, with_size):
            x = self._gen_sparse(sparse_dims, nnz, with_size, dtype, device, coalesced)[0]
            if not coalesced:
                self.assertFalse(x.is_coalesced())
                y = x.clone()
                self.assertFalse(y.is_coalesced())
            x = x.coalesce()
            self.assertTrue(x.is_coalesced())
            y = x.clone()
            self.assertTrue(y.is_coalesced())

        test_shape(4, 20, 5)
        test_shape(3, 10, [100, 100, 100, 5, 5, 5, 0])
        test_shape(3, 0, [0, 0, 100, 5, 5, 5, 0])

    @coalescedonoff
    @dtypes(torch.double, torch.cdouble)
    def test_Sparse_to_Sparse_copy_(self, device, dtype, coalesced):
        # This is for testing torch.copy_(SparseTensor, SparseTensor)
        sparse_dims = 3
        nnz = 10
        sizes = [2, 3, 4, 5]  # hybrid sparse
        x1, _, _ = self._gen_sparse(sparse_dims, nnz, sizes, dtype, device, coalesced)
        x2, _, _ = self._gen_sparse(sparse_dims, nnz + 10, sizes, dtype, device, coalesced)

        # test copy
        x2_dense = x2.to_dense()
        x1.copy_(x2)
        self.assertEqual(x2_dense, x1.to_dense())

        # test type conversion (when x1.copy_(x2), x1.dtype should stay the same)
        x1 = x1.to(torch.float32)

        x2 = x2.to(torch.float16)
        x1_dtype = x1.dtype
        x1.copy_(x2)
        self.assertEqual(x1_dtype, x1.dtype)

        x2 = x2.to(torch.float64)
        x1_dtype = x1.dtype
        x1.copy_(x2)
        self.assertEqual(x1_dtype, x1.dtype)

        # test no broadcast
        self.assertRaises(RuntimeError, lambda: x1.copy_(x2.narrow_copy(0, 0, 1)))

        # test raise error on copy_() between dense and sparse Tensors
        self.assertRaises(RuntimeError, lambda: x1.copy_(torch.randn(5, 5)))

        # test autograd
        x1, _, _ = self._gen_sparse(sparse_dims, nnz, sizes, dtype, device, coalesced)
        x2, _, _ = self._gen_sparse(sparse_dims, nnz + 10, sizes, dtype, device, coalesced)
        x2.requires_grad_(True)
        x1.copy_(x2)
        y = x1 * 2
        x2_clone = x2.clone()
        y.backward(x2_clone)
        expected_grad = x2_clone * 2
        self.assertEqual(expected_grad.to_dense(), x2.grad.to_dense())
        self.assertEqual(None, x1.grad)

    @coalescedonoff
    @unittest.skipIf(torch.cuda.device_count() < 2, "no multi-GPU")
    @dtypes(torch.double, torch.cdouble)
    def test_Sparse_to_Sparse_copy_multi_gpu(self, device, dtype, coalesced):
        # This is for testing torch.copy_(SparseTensor, SparseTensor) across GPU devices
        sparse_dims = 3
        nnz = 10
        sizes = [2, 3, 4, 5]  # hybrid sparse
        x1, _, _ = self._gen_sparse(sparse_dims, nnz, sizes, dtype, device, coalesced)
        x2, _, _ = self._gen_sparse(sparse_dims, nnz + 10, sizes, dtype, device, coalesced)
        x1 = x1.to('cuda:0')

        def test_cross_device(x1, x2):
            x1_device = x1.device
            x1.copy_(x2)
            self.assertEqual(x2.to('cuda:0').to_dense(), x1.to_dense())
            self.assertEqual(x1_device, x1.device)

        test_cross_device(x1, x2.to('cuda:1'))  # test across gpu devices
        test_cross_device(x1, x2.to('cpu'))  # test between cpu and gpu

        # test autograd
        x2 = x2.to('cuda:1')
        x2.requires_grad_(True)
        x1.copy_(x2)
        y = x1 * 2
        x2_clone = x2.clone().to('cuda:0')
        y.backward(x2_clone)
        expected_grad = x2_clone * 2
        self.assertEqual(expected_grad.to_dense(), x2.grad.to('cuda:0').to_dense())
        self.assertEqual(None, x1.grad)

    @onlyCUDA
    def test_cuda_empty(self, device):
        def test_tensor(x):
            y = x.to(device)
            self.assertEqual(x.sparse_dim(), y.sparse_dim())
            self.assertEqual(x.dense_dim(), y.dense_dim())
            x = y.cpu()
            self.assertEqual(y.sparse_dim(), x.sparse_dim())
            self.assertEqual(y.dense_dim(), x.dense_dim())

        x = torch.sparse.FloatTensor(2, 3, 4)
        test_tensor(x)

        x = torch.sparse.HalfTensor(2, 3, 4)
        test_tensor(x)

        x = torch.cuda.sparse.HalfTensor(2, 3, 4)
        test_tensor(x)

        x = torch.sparse.FloatTensor(2, 3, 4, 0)
        test_tensor(x)

    @coalescedonoff
    @dtypes(torch.double, torch.cdouble)
    def test_transpose(self, device, dtype, coalesced):
        def test_shape(sparse_dims, nnz, with_size):
            x = self._gen_sparse(sparse_dims, nnz, with_size, dtype, device, coalesced)[0]
            y = self.safeToDense(x)

            for i, j in itertools.combinations(range(4), 2):
                x = x.transpose_(i, j)
                y = y.transpose(i, j)
                self.assertEqual(self.safeToDense(x), y)

                x = x.transpose(i, j)
                y = y.transpose(i, j)
                self.assertEqual(self.safeToDense(x), y)

        test_shape(4, 6, 3)
        test_shape(4, 3, [7, 7, 7, 3, 3, 3, 0])
        test_shape(4, 0, [0, 0, 7, 3, 3, 3, 0])

    @coalescedonoff
    @onlyCPU
    @dtypes(torch.double)
    def test_coalesce_transpose_mm(self, device, dtype, coalesced):
        def test_shape(di, dj, dk, nnz):
            x, _, _ = self._gen_sparse(2, nnz, [dj, di], dtype, device, coalesced)
            y = torch.randn(dj, dk, dtype=dtype, device=device)

            x_coalesced = x.coalesce()
            self.assertTrue(x_coalesced.is_coalesced())

            x_coalesced_t = x_coalesced.t()
            # Transpose is `colasced`-preserving if the indices tensor is empty.
            self.assertEqual(x_coalesced_t.is_coalesced(), di * nnz == 0)

            res = torch.mm(x_coalesced_t, y)
            expected = torch.mm(self.safeToDense(x_coalesced_t), y)
            self.assertEqual(res, expected)

        test_shape(10, 20, 30, 20)
        test_shape(0, 20, 30, 0)
        test_shape(10, 0, 30, 0)
        test_shape(10, 20, 0, 0)
        test_shape(10, 20, 0, 20)

    @dtypes(torch.double, torch.cdouble)
    def test_t_empty(self, device, dtype):
        def test_in_place(x):
            shape_original = x.shape
            x.t_()
            self.assertEqual(torch.Size([shape_original[1], shape_original[0]]), x.size())
            self.assertEqual(0, x._indices().numel())
            self.assertEqual(0, x._values().numel())
            self.assertEqual(x.sparse_dim(), 2)
            self.assertEqual(x.dense_dim(), 0)

        def test_not_in_place(x):
            shape_original = x.shape
            y = x.t()
            self.assertEqual(torch.Size([shape_original[1], shape_original[0]]), y.size())
            self.assertEqual(0, y._indices().numel())
            self.assertEqual(0, y._values().numel())
            self.assertEqual(x.sparse_dim(), 2)
            self.assertEqual(x.dense_dim(), 0)

        x = self.sparse_empty(2, 3, dtype=dtype, device=device)
        test_in_place(x)
        test_not_in_place(x)

        x = self.sparse_empty(2, 0, dtype=dtype, device=device)
        test_in_place(x)
        test_not_in_place(x)

    @coalescedonoff
    @dtypes(torch.double, torch.cdouble)
    def test_add_zeros(self, device, dtype, coalesced):
        def test_shape(sparse_dims, nnz, sizes):
            x, _, _ = self._gen_sparse(sparse_dims, nnz, sizes, dtype, device, coalesced)
            zeros = torch.zeros(sizes, layout=torch.sparse_coo).to(x.device)
            r1 = zeros + x
            r2 = x + zeros
            self.assertEqual(r1, x)
            self.assertEqual(r2, x)

        test_shape(1, 20, [1])
        test_shape(4, 20, [3, 17, 19, 5])
        test_shape(2, 20, [3, 17, 19, 5])
        test_shape(2, 20, [3, 17, 19, 0])

    @dtypes(torch.double, torch.cdouble)
    def test_add_sub_nnz(self, device, dtype):
        # nnz should not grow unbounded (gh-34964)
        x = torch.randn(10, dtype=dtype, device=device).to_sparse()
        x.add_(x)
        x.add_(x)
        self.assertLessEqual(x._nnz(), 10)

        x.sub_(2 * x)
        x.sub_(2 * x)
        self.assertLessEqual(x._nnz(), 10)

    @coalescedonoff
    @dtypes(torch.double, torch.cdouble)
    def test_cat(self, device, dtype, coalesced):
        # shapes: list of tuples (sparse_dims, nnz, sizes)
        def test_shapes(shapes, dim, fail_message=None):
            inputs = [self._gen_sparse(shape[0], shape[1], shape[2], dtype, device, coalesced)[0]
                      for shape in shapes]
            if fail_message:
                with self.assertRaisesRegex(RuntimeError, fail_message):
                    torch.cat(inputs, dim)
            else:
                result = torch.cat(inputs, dim)
                dense_result = torch.cat([t.to_dense() for t in inputs], dim)
                self.assertEqual(dense_result, result.to_dense())

        test_shapes(
            [(3, 10, [2, 3, 4]), (3, 10, [2, 1, 4]), (3, 10, [2, 4, 4])], 1)

        # mismatched sizes
        test_shapes([(3, 10, [2, 3, 4]), (3, 10, [2, 1, 4])], 0,
                    "All tensors must have the same shape: \\[2, 3, 4].*\\[2, 1, 4]")
        # hybrid sparse/dense
        test_shapes(
            [(2, 10, [2, 3, 4]), (2, 10, [2, 1, 4]), (2, 10, [2, 4, 4])], 1)
        # cat along dense dim
        test_shapes([(2, 10, [2, 3, 4]), (2, 10, [2, 3, 7])], 2)
        test_shapes([(1, 10, [2, 3, 4]), (1, 10, [2, 3, 4])], 1)
        test_shapes([(1, 10, [2, 3, 4]), (1, 10, [2, 3, 4])], 2)
        # mismatched dimensions
        test_shapes([(2, 10, [2, 3, 4]), (3, 10, [2, 3, 4])], 0,
                    "All tensors must have the same.*2, 1, but tensor at position 1 has 3, 0.")
        # wrapped dimension
        test_shapes(
            [(3, 10, [2, 3, 4]), (3, 10, [2, 1, 4]), (3, 10, [2, 4, 4])], -2)

        # sparse with dense
        sp = self._gen_sparse(3, 10, [2, 3, 4], dtype, device, coalesced)[0]
        dn = sp.to_dense()
        with self.assertRaisesRegex(RuntimeError,
                                    "Concatenating sparse tensors, but a dense tensor was found at position 1."):
            torch.cat((sp, dn))

    @coalescedonoff
    @dtypes(torch.double, torch.cdouble)
    def test_unsqueeze(self, device, dtype, coalesced):
        def test_shape(sparse_dims, nnz, sizes, unsqueeze_dim, fail_message=None):
            x, _, _ = self._gen_sparse(sparse_dims, nnz, sizes, dtype, device, coalesced)
            if fail_message:
                with self.assertRaisesRegex(IndexError, fail_message):
                    torch.unsqueeze(x, unsqueeze_dim)
            else:
                result = torch.unsqueeze(x, unsqueeze_dim)
                dense_result = torch.unsqueeze(x.to_dense(), unsqueeze_dim)
                self.assertEqual(dense_result, result.to_dense())

        # basic case
        test_shape(3, 10, [5, 7, 11], 0)

        # hybrid sparse/dense, unsqueeze along sparse dim
        test_shape(3, 10, [5, 7, 11, 13, 17], 0)
        test_shape(3, 10, [5, 7, 11, 13, 17], 3)

        # unsqueeze along dense dimensions
        test_shape(3, 10, [5, 7, 11, 13, 17], 4)
        test_shape(3, 10, [5, 7, 11, 13, 17], 5)

        # wrapped dimensions
        test_shape(3, 10, [5, 7, 11, 13, 17], -1)
        test_shape(3, 10, [5, 7, 11, 13, 17], -6)

        # bounds
        test_shape(3, 10, [5, 7, 11, 13, 17], -7, "Dimension out of range")
        test_shape(3, 10, [5, 7, 11, 13, 17], 6, "Dimension out of range")

    @coalescedonoff
    @dtypes(torch.double, torch.cdouble)
    def test_select(self, device, dtype, coalesced):
        def test_shape(sparse_dims, nnz, sizes, select_dim, select_index, fail_message=None):
            x, _, _ = self._gen_sparse(sparse_dims, nnz, sizes, dtype, device, coalesced)
            if fail_message:
                with self.assertRaisesRegex(IndexError, fail_message):
                    torch.select(x, select_dim, select_index)
            else:
                result = torch.select(x, select_dim, select_index)
                if result.is_sparse:
                    result = result.to_dense()
                dense_result = torch.select(x.to_dense(), select_dim, select_index)
                self.assertEqual(dense_result, result)


        sizes = [5, 7, 11, 13, 17]
        # hybrid sparse/dense, select sparse dim, result is dense
        for i in range(sizes[0]):
            test_shape(1, 10, sizes, 0, i)
        test_shape(1, 10, sizes, 0, sizes[0] + 1, r'select[(][)][:] index \d out of range.*')

        # hybrid sparse/dense, select sparse dim, result is sparse
        for d in range(3):
            for i in range(sizes[d]):
                test_shape(3, 10, sizes, d, i)

        # hybrid sparse/dense, select dense dim, result is sparse
        for d in range(1, 3):
            for i in range(sizes[d]):
                test_shape(1, 10, sizes, d, i)

    @coalescedonoff
    @dtypes(torch.double, torch.cdouble)
    def test_index_select(self, device, dtype, coalesced):
        def test_shape(sparse_dims, nnz, sizes, select_dim, select_index, fail_message=None):
            if isinstance(select_index, int):
                select_index = [select_index]
            if isinstance(select_index, list):
                select_index = torch.tensor(select_index, device=device, dtype=torch.long)
            x, _, _ = self._gen_sparse(sparse_dims, nnz, sizes, dtype, device, coalesced)
            if fail_message:
                with self.assertRaisesRegex(IndexError, fail_message):
                    torch.index_select(x, select_dim, select_index)
            else:
                result = torch.index_select(x, select_dim, select_index)
                if result.is_sparse:
                    result = result.to_dense()
                dense_result = torch.index_select(x.to_dense(), select_dim, select_index)
                self.assertEqual(dense_result, result)

        sizes = [5, 7, 11, 13, 17]
        for d in range(len(sizes)):
            for index in [0, sizes[d] - 1, [0, sizes[d] // 2, sizes[d] - 1]]:
                test_shape(1, 10, sizes, d, index)
                test_shape(len(sizes) // 2, 10, sizes, d, index)
                test_shape(len(sizes), 10, sizes, d, index)

    @onlyCPU
    @coalescedonoff
    @dtypes(torch.double, torch.cdouble)
    def test_mm(self, device, dtype, coalesced):
        def test_shape(di, dj, dk, nnz):
            x, _, _ = self._gen_sparse(2, nnz, [di, dj], dtype, device, coalesced)
            t = torch.randn(di, dk, dtype=dtype, device=device)
            y = torch.randn(dj, dk, dtype=dtype, device=device)
            alpha = random.random()
            beta = random.random()

            res = torch.addmm(t, x, y, beta=beta, alpha=alpha)
            expected = torch.addmm(t, self.safeToDense(x), y, beta=beta, alpha=alpha)
            self.assertEqual(res, expected)

            res = torch.addmm(t, x, y)
            expected = torch.addmm(t, self.safeToDense(x), y)
            self.assertEqual(res, expected)

            res = torch.mm(x, y)
            expected = torch.mm(self.safeToDense(x), y)
            self.assertEqual(res, expected)

        test_shape(10, 100, 100, 20)
        test_shape(100, 1000, 200, 20)
        test_shape(64, 10000, 300, 20)
        test_shape(0, 100, 100, 0)
        test_shape(10, 0, 100, 0)
        test_shape(10, 100, 0, 0)
        test_shape(10, 100, 0, 20)

    @unittest.skipIf(
        IS_WINDOWS and TEST_CUDA,
        "bmm sparse-dense CUDA is not yet supported in Windows, at least up to CUDA 10.1"
    )
    @unittest.skipIf(
        TEST_CUDA and _get_torch_cuda_version() < (10, 1),
        "bmm sparse-dense requires CUDA 10.1 or greater"
    )
    @coalescedonoff
    @dtypes(torch.double)
    def test_bmm(self, device, dtype, coalesced):
        def test_shape(num_mats, dim_i, dim_j, dim_k, nnz):
            a_list = []
            b_list = []
            for mat_idx in range(num_mats):
                a_mat = self._gen_sparse(2, nnz, [dim_i, dim_j], dtype, device, coalesced)[0]
                b_mat = torch.randn([dim_j, dim_k], dtype=dtype, device=device)
                a_list.append(a_mat)
                b_list.append(b_mat)

            a = torch.stack(a_list)
            b = torch.stack(b_list)
            ab = a.bmm(b)

            # Compare each matrix against result from mm()
            for mat_idx in range(num_mats):
                a_mat = a_list[mat_idx]
                b_mat = b_list[mat_idx]
                ab_mat_bmm = ab[mat_idx]
                ab_mat_mm = a_mat.mm(b_mat)
                self.assertEqual(ab_mat_bmm, ab_mat_mm)

        test_shape(10, 10, 100, 99, 20)
        test_shape(10, 100, 1000, 200, 20)
        test_shape(10, 64, 10000, 300, 20)
        test_shape(10, 0, 100, 99, 0)
        test_shape(10, 10, 0, 100, 0)
        test_shape(10, 10, 100, 0, 0)
        test_shape(10, 10, 100, 0, 20)
        test_shape(10, 10, 100, 0, 20)

        a = torch.rand([10, 23, 32], dtype=dtype, device=device)
        a[3] = torch.zeros(23, 32, dtype=dtype, device=device)
        a[6] = torch.zeros(23, 32, dtype=dtype, device=device)
        a = a.to_sparse()
        b = torch.rand([10, 32, 10], dtype=dtype, device=device)
        b[4] = torch.zeros(32, 10, dtype=dtype, device=device)
        b[6] = torch.zeros(32, 10, dtype=dtype, device=device)
        ab = a.bmm(b)
        for mat_idx in range(ab.size(0)):
            ab_mat = ab[mat_idx]
            ab_mat_check = a[mat_idx].mm(b[mat_idx])
            self.assertEqual(ab_mat, ab_mat_check)

        ab_traspose_check = b.transpose(1, 2).to_sparse().bmm(
            a.transpose(1, 2).to_dense()
        ).transpose(1, 2)
        self.assertEqual(ab, ab_traspose_check)

    @onlyCUDA
    @coalescedonoff
    @dtypes(torch.double)
    @unittest.skipIf(
        IS_WINDOWS,
        "bmm sparse-dense CUDA is not yet supported in Windows, at least up to CUDA 10.1"
    )
    @unittest.skipIf(
        _get_torch_cuda_version() < (10, 1),
        "bmm sparse-dense requires CUDA 10.1 or greater"
    )
    def test_bmm_deterministic(self, device, dtype, coalesced):
        def test_shape(num_mats, dim_i, dim_j, dim_k, nnz):
            a_list = []
            b_list = []
            for mat_idx in range(num_mats):
                a_list.append(self._gen_sparse(2, nnz, [dim_i, dim_j], dtype, device, coalesced)[0])
                b_list.append(torch.randn([dim_j, dim_k], dtype=dtype, device=device))

            a = torch.stack(a_list).cuda()
            b = torch.stack(b_list).cuda()
            with DeterministicGuard(torch.are_deterministic_algorithms_enabled()):
                torch.use_deterministic_algorithms(False)
                ab_nondeterministic = torch.bmm(a, b)
                torch.use_deterministic_algorithms(True)
                ab_deterministic = torch.bmm(a, b)
            diff_abs = (ab_deterministic - ab_nondeterministic).abs()
            diff_rel = diff_abs / ab_deterministic.abs()
            diff_rel[torch.isnan(diff_rel)] = 0

            # deterministic and non-deterministic results should either be
            # equal or within a small relative difference
            equal_abs_or_rel = diff_abs.eq(0).logical_or(diff_rel.lt(0.001))
            self.assertTrue(equal_abs_or_rel.all())

        test_shape(10, 10, 100, 99, 20)
        test_shape(10, 100, 1000, 200, 20)
        test_shape(10, 64, 10000, 300, 20)
        test_shape(10, 0, 100, 99, 0)
        test_shape(10, 10, 0, 100, 0)
        test_shape(10, 10, 100, 0, 0)
        test_shape(10, 10, 100, 0, 20)
        test_shape(10, 10, 100, 0, 20)

    @onlyCUDA
    @unittest.skipIf(
        not IS_WINDOWS or _get_torch_cuda_version() >= (11, 0),
        "this test ensures bmm sparse-dense CUDA gives an error when run on Windows with CUDA < 11.0"
    )
    @dtypes(torch.double)
    def test_bmm_windows_error(self, device, dtype):
        a = torch.rand(2, 2, 2, dtype=dtype).to_sparse().cuda()
        b = torch.rand(2, 2, 2, dtype=dtype).cuda()
        with self.assertRaisesRegex(
                RuntimeError,
                "bmm sparse-dense CUDA is not supported on Windows with cuda before 11.0"):
            ab = a.bmm(b)

    @onlyCUDA
    @skipIfRocm
    @unittest.skipIf(
        _get_torch_cuda_version() >= (10, 1),
        "this test ensures bmm gives error if CUDA version is less than 10.1"
    )
    @dtypes(torch.double)
    def test_bmm_cuda_version_error(self, device, dtype):
        a = torch.rand(2, 2, 2, dtype=dtype).to_sparse().cuda()
        b = torch.rand(2, 2, 2, dtype=dtype).cuda()
        with self.assertRaisesRegex(
                RuntimeError,
                "bmm sparse-dense requires CUDA 10.1 or greater"):
            ab = a.bmm(b)

    @onlyCPU
    @coalescedonoff
    @dtypes(torch.double, torch.cdouble)
    def test_saddmm(self, device, dtype, coalesced):
        def test_shape(di, dj, dk, nnz):
            x = self._gen_sparse(2, nnz, [di, dj], dtype, device, coalesced)[0]
            t = self._gen_sparse(2, nnz, [di, dk], dtype, device, coalesced)[0]
            y = torch.randn(dj, dk, dtype=dtype, device=device)
            alpha = random.random()
            beta = random.random()

            res = torch.saddmm(t, x, y, beta=beta, alpha=alpha)
            expected = torch.addmm(self.safeToDense(t), self.safeToDense(x), y, beta=beta, alpha=alpha)
            self.assertEqual(self.safeToDense(res), expected)

            res = torch.saddmm(t, x, y)
            expected = torch.addmm(self.safeToDense(t), self.safeToDense(x), y)
            self.assertEqual(self.safeToDense(res), expected)

            res = torch.smm(x, y)
            expected = torch.mm(self.safeToDense(x), y)
            self.assertEqual(self.safeToDense(res), expected)

        test_shape(7, 5, 3, 20)
        test_shape(1000, 100, 100, 20)
        test_shape(3000, 64, 300, 20)
        test_shape(0, 100, 100, 0)
        test_shape(1000, 0, 100, 0)
        test_shape(1000, 100, 0, 0)

    @onlyCPU
    @coalescedonoff
    @dtypes(torch.double, torch.cdouble)
    def test_sspaddmm(self, device, dtype, coalesced):

        def test_shape(di, dj, dk, nnz):
            x = self._gen_sparse(2, nnz, [di, dj], dtype, device, coalesced)[0]
            t = self._gen_sparse(2, nnz, [di, dk], dtype, device, coalesced)[0]
            y = torch.randn(dj, dk, dtype=dtype, device=device)
            alpha = random.random()
            beta = random.random()

            res = t.sspaddmm(x, y, beta=beta, alpha=alpha)
            expected = torch.addmm(self.safeToDense(t), self.safeToDense(x), y, beta=beta, alpha=alpha)
            self.assertEqual(self.safeToDense(res), expected)

            res = t.sspaddmm(x, y)
            expected = torch.addmm(self.safeToDense(t), self.safeToDense(x), y)
            self.assertEqual(self.safeToDense(res), expected)

        test_shape(7, 5, 3, 20)
        test_shape(1000, 100, 100, 20)
        test_shape(3000, 64, 300, 20)
        test_shape(0, 100, 100, 0)
        test_shape(1000, 0, 100, 0)
        test_shape(1000, 100, 0, 0)

        # Test code from issue https://github.com/pytorch/pytorch/issues/45113
        batch_size, input_size, hidden_size = 5, 3, 7

        # Create coalesced sparse tensor with non-contiguous indices
        weight = torch.randn(hidden_size, input_size, dtype=dtype, device=device).to_sparse()
        self.assertTrue(weight.is_coalesced())
        non_contig_indices = weight.indices().transpose(-1, -2).contiguous().transpose(-1, -2)
        weight = torch.sparse_coo_tensor(
            indices=non_contig_indices, values=weight.values(), size=weight.shape)
        weight._coalesced_(True)
        self.assertFalse(weight._indices().is_contiguous())
        # Create un/coalesced sparse tensor
        bias = torch.randn((hidden_size, 1), dtype=dtype, device=device).to_sparse()
        bias = torch.cat([bias] * batch_size, dim=1)

        if coalesced:
            bias = bias.coalesce()

        x = torch.randn(input_size, batch_size, dtype=dtype, device=device)
        res = bias.sspaddmm(weight, x)

        true_result = (bias.to_dense() + torch.matmul(weight.to_dense(), x)).to_sparse()
        self.assertEqual(self.safeToDense(res), self.safeToDense(true_result))

    @coalescedonoff
    @dtypes(torch.double, torch.cdouble)
    def test_sparse_addmm(self, device, dtype, coalesced):
        def test_shape(m, n, p, nnz, broadcast, alpha_beta=None):
            if alpha_beta is None:
                alpha = random.random()
                beta = random.random()
            else:
                alpha, beta = alpha_beta
            if broadcast:
                D1 = make_tensor((), dtype=dtype, device=device, requires_grad=True)
            else:
                D1 = make_tensor([n, p], dtype=dtype, device=device, requires_grad=True)
            D2 = make_tensor([m, p], dtype=dtype, device=device, requires_grad=True)
            S = self._gen_sparse(2, nnz, [n, m], dtype, device, coalesced)[0]
            S_dense = S.to_dense().requires_grad_(True)
            S.requires_grad_(True)
            Y = torch.sparse.addmm(D1, S, D2, beta=beta, alpha=alpha)
            Y_dense = torch.addmm(D1, S_dense, D2, beta=beta, alpha=alpha)
            self.assertEqual(Y, Y_dense)

            def fn(S, D1, D2, beta=beta, alpha=alpha):
                return torch.sparse.addmm(D1, S, D2, beta=beta, alpha=alpha)
            gradcheck(fn, (S, D1, D2), check_sparse_nnz=True)

        test_shape(7, 8, 9, 20, False, None)
        test_shape(7, 8, 9, 20, True, None)
        test_shape(7, 8, 9, 20, False, (1, 0))
        test_shape(7, 8, 9, 20, True, (1, 0))
        test_shape(7, 8, 9, 20, False, (1, 1))
        test_shape(7, 8, 9, 20, True, (1, 1))

    @coalescedonoff
    @dtypes(torch.double)
    def test_sparse_mm(self, device, dtype, coalesced):
        def test_shape(d1, d2, d3, nnz, transposed):
            if transposed:
                D = torch.randn(d3, d2, dtype=dtype,
                                device=device).t_().requires_grad_(True)
            else:
                D = torch.randn(d2, d3, dtype=dtype, device=device).requires_grad_(True)
            S = self._gen_sparse(2, nnz, [d1, d2], dtype, device, coalesced)[0]
            S_dense = S.to_dense().requires_grad_(True)
            S.requires_grad_(True)
            self.assertEqual(torch.sparse.mm(S, D), torch.mm(S_dense, D))

            def fn(S, D):
                return torch.sparse.mm(S, D)
            gradcheck(fn, (S, D), check_sparse_nnz=True)

        test_shape(7, 8, 9, 20, False)
        test_shape(7, 8, 9, 20, True)

    @coalescedonoff
    @dtypes(torch.double)
    def test_dsmm(self, device, dtype, coalesced):
        def test_shape(di, dj, dk, nnz):
            x = self._gen_sparse(2, nnz, [di, dj], dtype, device, coalesced)[0]
            y = self.randn(dj, dk, dtype=dtype, device=device)

            res = torch.dsmm(x, y)
            expected = torch.mm(self.safeToDense(x), y)
            self.assertEqual(res, expected)

        test_shape(7, 5, 3, 20)
        test_shape(1000, 100, 100, 20)
        test_shape(3000, 64, 300, 20)
        test_shape(0, 100, 100, 0)
        test_shape(1000, 0, 100, 0)
        test_shape(1000, 100, 0, 0)
        test_shape(1000, 100, 0, 20)

    @coalescedonoff
    @dtypes(torch.double)
    def test_hsmm(self, device, dtype, coalesced):
        def test_shape(di, dj, dk, nnz):
            x = self._gen_sparse(2, nnz, [di, dj], dtype, device, coalesced)[0]
            y = self.randn(dj, dk, dtype=dtype, device=device)

            res = torch.hsmm(x, y)
            expected = torch.mm(self.safeToDense(x), y)
            self.assertEqual(res.to_dense(), expected)

        test_shape(7, 5, 3, 20)
        test_shape(1000, 100, 100, 20)
        test_shape(3000, 64, 300, 20)
        test_shape(0, 100, 100, 0)
        test_shape(1000, 0, 100, 0)
        test_shape(1000, 100, 0, 0)
        test_shape(1000, 100, 0, 20)

    @coalescedonoff
    @dtypes(torch.double)
    def test_spadd(self, device, dtype, coalesced):

        def _test_spadd_shape(nnz, shape_i, shape_v=None):
            shape = shape_i + (shape_v or [])
            x, _, _ = self._gen_sparse(len(shape_i), nnz, shape, dtype, device, coalesced)
            y = self.randn(*shape, dtype=dtype, device=device)
            r = random.random()

            res = torch.add(y, x, alpha=r)
            expected = y + r * self.safeToDense(x)

            self.assertEqual(res, expected)

            # Non contiguous dense tensor
            s = list(shape)
            s[0] = shape[-1]
            s[-1] = shape[0]
            y = self.randn(*s, dtype=dtype, device=device)
            y.transpose_(0, len(s) - 1)
            r = random.random()

            res = torch.add(y, x, alpha=r)
            expected = y + r * self.safeToDense(x)

            self.assertEqual(res, expected)

            x, i, v = self._gen_sparse(len(shape_i), nnz, shape, dtype, device, coalesced)
            nnz = i.size(1)

            # Non contiguous sparse indices tensor
            x_ = self.sparse_tensor(i[:, ::2], v[:(nnz + 1) // 2], x.shape, dtype=dtype, device=device)
            res = torch.add(y, x_, alpha=r)
            expected = y + r * self.safeToDense(x_)
            self.assertEqual(res, expected)

            # Non contiguous sparse values tensor

            x_ = self.sparse_tensor(i[:, :(nnz + 1) // 2], v[::2], x.shape, dtype=dtype, device=device)
            res = torch.add(y, x_, alpha=r)
            expected = y + r * self.safeToDense(x_)
            self.assertEqual(res, expected)

            # Non contiguous sparse indices and values tensors
            x_ = self.sparse_tensor(i[:, 1::2], v[1::2], x.shape, dtype=dtype, device=device)
            res = torch.add(y, x_, alpha=r)
            expected = y + r * self.safeToDense(x_)
            self.assertEqual(res, expected)

        def _test_spadd():
            _test_spadd_shape(10, [5, 6])
            _test_spadd_shape(10, [10, 10, 10])
            _test_spadd_shape(10, [50, 30, 20])
            _test_spadd_shape(10, [5, 5, 5, 5, 5, 5])
            _test_spadd_shape(0, [0, 30, 20])
            _test_spadd_shape(0, [50, 0, 20])
            _test_spadd_shape(0, [50, 30, 0])

        def _test_spadd_hybrid():
            _test_spadd_shape(10, [5, 6], [2, 3])
            _test_spadd_shape(10, [10, 10, 10], [3])
            _test_spadd_shape(10, [50, 30, 20], [2])
            _test_spadd_shape(10, [5, 5, 5, 5, 5, 5], [2])
            _test_spadd_shape(0, [0, 30, 20], [2, 0])
            _test_spadd_shape(0, [50, 0, 20], [2, 0])
            _test_spadd_shape(0, [50, 30, 0], [2, 0])
            _test_spadd_shape(10, [50, 30, 20], [2, 0])

        _test_spadd()
        _test_spadd_hybrid()

    @onlyCUDA
    @coalescedonoff
    @dtypes(torch.double, torch.cdouble)
    def test_sparse_add_out_bfloat16(self, device, dtype, coalesced):
        # fp32
        x, _, _ = self._gen_sparse(3, 5, 10, dtype, device, coalesced)
        y, _, _ = self._gen_sparse(3, 5, 10, dtype, device, coalesced)
        x = x.float().cuda()
        y = y.float().cuda()
        res_fp32 = torch.add(x, y)

        # bfloat16
        x = x.bfloat16()
        y = y.bfloat16()
        res_bf16 = torch.add(x, y)
        res_bf16 = res_bf16.float()  # to compare with reference
        self.assertEqual(res_fp32, res_bf16, atol=1e-2, rtol=0)

    @coalescedonoff
    @dtypes(torch.double, torch.cdouble)
    def test_norm(self, device, dtype, coalesced):
        def test_shape(sparse_dims, nnz, with_size):
            x, _, _ = self._gen_sparse(sparse_dims, nnz, with_size, dtype, device, coalesced)
            y = x.coalesce()
            self.assertEqual(x.norm(), y._values().norm())

        test_shape(3, 10, 100)
        test_shape(4, 10, [100, 100, 100, 5, 5, 5, 0])
        test_shape(4, 0, [0, 0, 100, 5, 5, 5, 0])

        # Unsupported arguments should error
        kwarg_error_pairs = [
            ({'keepdim': True},
             RuntimeError, r'norm_sparse currently does not support keepdim=True'),
            ({'dim': 0},
             RuntimeError, r'norm_sparse currently only supports full reductions'),
            ({'dtype': torch.double, 'p': 'fro'},
             ValueError, r'dtype argument is not supported in frobenius norm'),
            ({'dtype': torch.double, 'p': 0},
             RuntimeError, r"norm_sparse currently does not support 'dtype' argument")
        ]
        x = self._gen_sparse(3, 10, 100, dtype, device, coalesced)[0]
        for kwargs, err, msg in kwarg_error_pairs:
            with self.assertRaisesRegex(err, msg):
                x.norm(**kwargs)

    @coalescedonoff
    @dtypes(torch.double)
    def test_sparse_sum(self, device, dtype, coalesced):

        def run_tests(S, td=None):
            D = S.coalesce().to_dense().detach().requires_grad_(True)
            if td is None:
                S_sum = torch.sparse.sum(S)
                D_sum = D.sum()
                self.assertEqual(S_sum.item(), D_sum.item())

                def fn(S):
                    res = torch.sparse.sum(S)
                    if res.is_sparse:
                        res = res.to_dense()
                    return res
                gradcheck(fn, (S,), check_sparse_nnz=True)
            else:
                S_sum = torch.sparse.sum(S, td)
                D_sum = D.sum(td)
                self.assertEqual(S_sum.to_dense() if S_sum.is_sparse else S_sum, D_sum)

                def fn(S):
                    res = torch.sparse.sum(S, td)
                    if res.is_sparse:
                        res = res.to_dense()
                    return res
                gradcheck(fn, (S,), check_sparse_nnz=True)

        nnz = 10
        sparse_dims = 2
        with_size = [5, 5, 1, 4]  # use a dense dim = 1 to test for squeeze
        test_dims = []
        for i in range(1, 5):
            test_dims += itertools.combinations(range(len(with_size)), i)

        # https://github.com/pytorch/pytorch/issues/16501
        x = torch.tensor([[1., 0., 0., 1.],
                          [0., 1., 0., 0.],
                          [0., 1., 1., 0.],
                          [0., 1., 0., 2.]], dtype=dtype, device=device).to_sparse()
        self.assertEqual(torch.sparse.sum(x, dim=0), torch.sparse.sum(x, dim=-2))
        self.assertEqual(torch.sum(x.to_dense(), dim=0), torch.sparse.sum(x, dim=0).to_dense())

        # not support SparseTensor.sum()
        S = self._gen_sparse(sparse_dims, nnz, with_size, dtype, device, coalesced)[0]
        self.assertRaises(RuntimeError, lambda: S.sum())

        # dim out of range
        self.assertRaises(IndexError, lambda: torch.sparse.sum(S, 5))

        # dim 0 appears multiple times in the list of dims
        self.assertRaises(RuntimeError, lambda: torch.sparse.sum(S, [0, 0]))

        # sum an empty tensor
        empty_S = torch.sparse_coo_tensor(size=with_size, dtype=dtype, device=device)
        self.assertRaises(RuntimeError, lambda: torch.sparse.sum(empty_S, [0]))
        self.assertEqual(torch.sparse.sum(empty_S), torch.tensor(0, dtype=dtype, device=device))
        empty_S.requires_grad_(True)
        empty_S_sum = torch.sparse.sum(empty_S)
        empty_S_sum.backward()
        self.assertEqual(empty_S.grad.to_dense(), empty_S.clone().detach().to_dense())

        # test values().sum()
        S = self._gen_sparse(sparse_dims, nnz, with_size, dtype, device, coalesced)[0]
        run_tests(S.requires_grad_(True))

        for test_dim in test_dims:
            S = self._gen_sparse(sparse_dims, nnz, with_size, dtype, device, coalesced)[0]
            run_tests(S.requires_grad_(True), test_dim)

    def _test_basic_ops_shape(self, nnz_x1, nnz_x2, shape_i, shape_v, dtype, device, coalesced):
        shape = shape_i + (shape_v)
        x1, _, _ = self._gen_sparse(len(shape_i), nnz_x1, shape, dtype, device, coalesced)
        x2, _, _ = self._gen_sparse(len(shape_i), nnz_x2, shape, dtype, device, coalesced)

        y1 = x1 + x2
        y2 = x1.clone()
        y2.add_(x2)
        expected = self.safeToDense(x1) + self.safeToDense(x2)
        self.assertEqual(self.safeToDense(y1), expected)
        self.assertEqual(self.safeToDense(y2), expected)

        y1 = x1 - x2
        y2 = x1.clone()
        y2.sub_(x2)
        expected = self.safeToDense(x1) - self.safeToDense(x2)
        self.assertEqual(self.safeToDense(y1), expected)
        self.assertEqual(self.safeToDense(y2), expected)

        y1 = x1 * x2
        y2 = x1.clone()
        y2.mul_(x2)
        expected = self.safeToDense(x1) * self.safeToDense(x2)
        self.assertEqual(self.safeToDense(y1), expected)
        self.assertEqual(self.safeToDense(y2), expected)

        y1 = x1 * 37.5
        y2 = x1.clone()
        y2.mul_(37.5)
        expected = self.safeToDense(x1) * 37.5
        self.assertEqual(self.safeToDense(y1), expected)
        self.assertEqual(self.safeToDense(y2), expected)

        y1 = x1 / 37.5
        y2 = x1.clone()
        y2.div_(37.5)
        expected = self.safeToDense(x1) / 37.5
        self.assertEqual(self.safeToDense(y1), expected)
        self.assertEqual(self.safeToDense(y2), expected)

        with self.assertWarnsOnceRegex(UserWarning, '__floordiv__'):
            y1 = x1 // 37.5
        y2 = x1.clone()
        with self.assertWarnsOnceRegex(UserWarning, 'floor_divide'):
            y2.floor_divide_(37.5)
        expected = self.safeToDense(x1) // 37.5
        self.assertEqual(self.safeToDense(y1), expected)
        self.assertEqual(self.safeToDense(y2), expected)

        # TODO: add back inplace support
        y1 = x1 ** 2
        y2 = x1.clone()
        y2 = y2.pow(2)
        expected = self.safeToDense(x1) ** 2
        self.assertEqual(self.safeToDense(y1), expected)
        self.assertEqual(self.safeToDense(y2), expected)

        y = x1.clone()
        y.zero_()
        expected = torch.zeros(x1.size(), dtype=dtype, device=device)
        self.assertEqual(self.safeToDense(y), expected)

        self.assertEqual(x1.is_coalesced(), coalesced)
        y = x1.coalesce()
        z = x1.coalesce()
        self.assertEqual(x1.is_coalesced(), coalesced)
        self.assertTrue(y.is_coalesced())
        self.assertEqual(x1, y)
        y._values().add_(1)
        if not x1.is_coalesced():
            # check that coalesce is out of place if the original tensor is not
            # coalesced.
            self.assertEqual(z._values() + 1, y._values())
        else:
            # check that coalesce is in-place if the original tensor is
            # coalesced.
            self.assertEqual(z._values(), y._values())

    @coalescedonoff
    @dtypes(torch.double)
    def test_basic_ops(self, device, dtype, coalesced):

        def _test_basic_ops():
            self._test_basic_ops_shape(9, 12, [5, 6], [], dtype, device, coalesced)
            self._test_basic_ops_shape(9, 12, [10, 10, 10], [], dtype, device, coalesced)
            self._test_basic_ops_shape(9, 12, [50, 30, 20], [], dtype, device, coalesced)
            self._test_basic_ops_shape(9, 12, [5, 5, 5, 5, 5, 5], [], dtype, device, coalesced)
            self._test_basic_ops_shape(0, 12, [10, 10, 10], [], dtype, device, coalesced)
            self._test_basic_ops_shape(9, 0, [10, 10, 10], [], dtype, device, coalesced)
            self._test_basic_ops_shape(0, 0, [10, 10, 10], [], dtype, device, coalesced)
            self._test_basic_ops_shape(0, 0, [10, 10, 0], [], dtype, device, coalesced)

        def _test_basic_ops_hybrid():
            self._test_basic_ops_shape(9, 12, [5, 6], [2, 3], dtype, device, coalesced)
            self._test_basic_ops_shape(9, 12, [10, 10, 10], [3], dtype, device, coalesced)
            self._test_basic_ops_shape(9, 12, [50, 30, 20], [2], dtype, device, coalesced)
            self._test_basic_ops_shape(9, 12, [5, 5, 5, 5, 5, 5], [2], dtype, device, coalesced)
            self._test_basic_ops_shape(0, 12, [10, 10, 10], [2], dtype, device, coalesced)
            self._test_basic_ops_shape(9, 0, [10, 10, 10], [2], dtype, device, coalesced)
            self._test_basic_ops_shape(0, 0, [10, 10, 10], [2], dtype, device, coalesced)
            self._test_basic_ops_shape(9, 12, [10, 10, 10], [2, 0], dtype, device, coalesced)
            self._test_basic_ops_shape(0, 12, [10, 10, 10], [2, 0], dtype, device, coalesced)
            self._test_basic_ops_shape(9, 0, [10, 10, 10], [2, 0], dtype, device, coalesced)
            self._test_basic_ops_shape(0, 0, [10, 10, 10], [2, 0], dtype, device, coalesced)
            self._test_basic_ops_shape(0, 0, [10, 10, 0], [2, 0], dtype, device, coalesced)

        _test_basic_ops()
        _test_basic_ops_hybrid()

    @dtypes(torch.double, torch.cdouble)
    def test_add_dense_sparse_mismatch(self, device, dtype):
        def test_shape(dense_size, sparse_dims_shape, dense_dims_shape, sparse_size):
            x = torch.zeros(dense_size, dtype=dtype, device=device)
            sparse_y = self.sparse_tensor(torch.zeros(sparse_dims_shape, dtype=torch.int64, device=device),
                                          torch.randn(dense_dims_shape, dtype=dtype, device=device),
                                          torch.Size(sparse_size))
            with self.assertRaisesRegex(
                    RuntimeError,
                    "add: expected 'self' and 'other' to have same size"):
                x + sparse_y

        test_shape([3, 4], [1, 4], [4, 4, 4], [3, 4, 4])
        test_shape([3, 4, 0], [1, 4], [4, 4, 4, 0], [3, 4, 4, 0])

    @dtypes(torch.double, torch.cdouble)
    def test_add_noncontiguous(self, device, dtype):
        indices = self.index_tensor([[1, 2], [0, 2]], device=device)
        values = torch.tensor([1.], dtype=dtype, device=device).expand(2, 3, 4, 5)
        x = self.sparse_tensor(indices, values, dtype=dtype, device=device)
        assert not x._values().is_contiguous()
        y = x + x
        expected = self.safeToDense(x) + self.safeToDense(x)
        self.assertEqual(self.safeToDense(y), expected)

    def _test_sparse_mask_shape(self, nnz_x1, nnz_x2, shape_i, shape_v, dtype, device, coalesced):
        shape = shape_i + (shape_v or [])
        x1, _, _ = self._gen_sparse(len(shape_i), nnz_x1, shape, dtype, device, coalesced)
        x2, _, _ = self._gen_sparse(len(shape_i), nnz_x2, shape, dtype, device, coalesced)

        y1 = x1 + x2
        y2 = x1.clone()
        y2.add_(x2)
        expected = self.safeToDense(x1) + self.safeToDense(x2)
        self.assertEqual(self.safeToDense(y1), expected)
        self.assertEqual(self.safeToDense(y2), expected)

    @coalescedonoff
    @dtypes(torch.double, torch.cdouble)
    def test_sparse_mask(self, device, dtype, coalesced):
        def _test_sparse_mask_fixed():
            i = self.index_tensor([
                [1, 3, 0, 4],
                [2, 1, 2, 3],
            ], device=device)
            v = torch.tensor([1, 2, 3, 4], dtype=dtype, device=device)
            x = self.sparse_tensor(i, v, torch.Size([5, 4]), dtype=dtype, device=device).coalesce()
            dense = torch.tensor([
                [1, 2, 3, 4],
                [5, 6, 7, 8],
                [9, 10, 11, 12],
                [13, 14, 15, 16],
                [17, 18, 19, 20],
            ], dtype=dtype, device=device)
            exp_v = torch.tensor([7, 14, 3, 20], dtype=dtype, device=device)
            res = dense.sparse_mask(x)
            expected = self.sparse_tensor(i, exp_v, torch.Size([5, 4]), dtype=dtype, device=device)
            self.assertEqual(res, expected)

            i = self.index_tensor([
                [1, 3, 0, 4],
                [2, 1, 2, 3],
            ], device=device)
            v = torch.empty([4, 0], dtype=dtype, device=device)
            x = self.sparse_tensor(i, v, torch.Size([5, 4, 0])).coalesce()
            dense = torch.empty([5, 4, 0], dtype=dtype, device=device)
            exp_v = torch.empty([4, 0], dtype=dtype, device=device)
            res = dense.sparse_mask(x)
            expected = self.sparse_tensor(i, exp_v, torch.Size([5, 4, 0]), dtype=dtype, device=device)
            self.assertEqual(res, expected)

        _test_sparse_mask_fixed()

        self._test_sparse_mask_shape(9, 12, [5, 6], [], dtype, device, coalesced)
        self._test_sparse_mask_shape(9, 12, [10, 10, 10], [], dtype, device, coalesced)
        self._test_sparse_mask_shape(9, 12, [50, 30, 20], [], dtype, device, coalesced)
        self._test_sparse_mask_shape(9, 12, [5, 5, 5, 5, 5, 5], [], dtype, device, coalesced)
        self._test_sparse_mask_shape(0, 12, [10, 10, 10], [], dtype, device, coalesced)
        self._test_sparse_mask_shape(9, 0, [10, 10, 10], [], dtype, device, coalesced)
        self._test_sparse_mask_shape(0, 0, [10, 10, 10], [], dtype, device, coalesced)
        self._test_sparse_mask_shape(0, 0, [10, 10, 0], [], dtype, device, coalesced)

    @coalescedonoff
    @dtypes(torch.double, torch.cdouble)
    def test_sparse_mask_hybrid(self, device, dtype, coalesced):
        def _test_sparse_mask_hybrid_fixed():
            i = self.index_tensor([
                [1, 3, 0, 4],
                [2, 1, 2, 3],
            ])
            v = torch.tensor([[1, 2], [2, 3], [3, 4], [4, 5]])
            # TODO: This is also testing that, if coalesce is a no-op,
            # the indices don't get permuted. I don't know if we actually
            # want to give this invariant.
            x = self.sparse_tensor(i, v, torch.Size([5, 4, 2])).coalesce()
            dense = torch.tensor([
                [[1, 3], [2, 2], [3, 3], [4, 2]],
                [[5, 7], [6, 7], [7, 9], [8, 9]],
                [[9, 2], [10, 4], [11, 1], [12, 3]],
                [[13, 5], [14, 1], [15, 1], [16, 6]],
                [[17, 7], [18, 2], [19, 7], [20, 1]],
            ])
            res = dense.sparse_mask(x)
            exp_v = torch.tensor([[7, 9], [14, 1], [3, 3], [20, 1]])
            expected = self.sparse_tensor(i, exp_v, torch.Size([5, 4, 2]))
            self.assertEqual(res, expected)

            i = self.index_tensor([
                [1, 3, 0, 4],
                [2, 1, 2, 3],
            ])
            v = torch.empty(4, 2, 0)
            x = self.sparse_tensor(i, v, torch.Size([5, 4, 2, 0])).coalesce()
            dense = torch.empty(5, 4, 2, 0)
            res = dense.sparse_mask(x)
            exp_v = torch.empty(4, 2, 0)
            expected = self.sparse_tensor(i, exp_v, torch.Size([5, 4, 2, 0]))
            self.assertEqual(res, expected)

        _test_sparse_mask_hybrid_fixed()

        self._test_sparse_mask_shape(9, 12, [5, 6], [2, 3], dtype, device, coalesced)
        self._test_sparse_mask_shape(9, 12, [10, 10, 10], [3], dtype, device, coalesced)
        self._test_sparse_mask_shape(9, 12, [50, 30, 20], [2], dtype, device, coalesced)
        self._test_sparse_mask_shape(9, 12, [5, 5, 5, 5, 5, 5], [2], dtype, device, coalesced)
        self._test_sparse_mask_shape(0, 12, [10, 10, 10], [2], dtype, device, coalesced)
        self._test_sparse_mask_shape(9, 0, [10, 10, 10], [2], dtype, device, coalesced)
        self._test_sparse_mask_shape(0, 0, [10, 10, 10], [2], dtype, device, coalesced)
        self._test_sparse_mask_shape(9, 12, [10, 10, 10], [2, 0], dtype, device, coalesced)
        self._test_sparse_mask_shape(0, 12, [10, 10, 10], [2, 0], dtype, device, coalesced)
        self._test_sparse_mask_shape(9, 0, [10, 10, 10], [2, 0], dtype, device, coalesced)
        self._test_sparse_mask_shape(0, 0, [10, 10, 10], [2, 0], dtype, device, coalesced)
        self._test_sparse_mask_shape(0, 0, [10, 10, 0], [2, 0], dtype, device, coalesced)

    @coalescedonoff
    @dtypes(torch.double, torch.cdouble)
    def test_zeros(self, device, dtype, coalesced):
        def _test_zeros(nnzs, shape, out_shape_i, out_shape_v=None):
            out_shape = out_shape_i + (out_shape_v or [])
            for nnz in nnzs:
                out, _, _ = self._gen_sparse(len(out_shape_i), nnz, out_shape, dtype, device, coalesced)
                torch.zeros(*shape, out=out, dtype=dtype, device=device)
                self.assertEqual(tuple(out.size()), tuple(shape))
                self.assertTrue(out._indices().numel() == out._values().numel() == 0)
                self.assertEqual(out._nnz(), 0)
                self.assertEqual(out.sparse_dim(), len(shape))
                self.assertEqual(out.dense_dim(), 0)

        def test_shape(i_shapes, v_shapes, shape, nnzs):
            for i_dim in range(1, len(i_shapes) + 1):
                for v_dim in range(len(v_shapes) + 1):
                    _test_zeros(nnzs, shape, i_shapes[:i_dim], v_shapes[:v_dim])
        test_shape([2, 3, 4], [3, 4, 5, 6], [2, 3, 4], [9, 12])
        test_shape([0, 3, 4], [3, 4, 5, 6], [2, 3, 4], [0])
        test_shape([2, 3, 4], [0, 4, 5, 6], [2, 3, 4], [9, 12])
        test_shape([2, 3, 4], [3, 4, 5, 6], [2, 3, 0], [9, 12])
        test_shape([0, 3, 4], [3, 4, 5, 6], [2, 3, 0], [0])
        test_shape([2, 3, 4], [0, 4, 5, 6], [2, 3, 0], [9, 12])

    @coalescedonoff
    @dtypes(torch.double, torch.cdouble)
    def test_zeros_like(self, device, dtype, coalesced):
        def _test_zeros_like(nnzs, template_shape_i, template_shape_v=None):
            template_shape_v = template_shape_v or []
            template_shape = template_shape_i + template_shape_v
            for nnz in nnzs:
                t, _, _ = self._gen_sparse(len(template_shape_i), nnz, template_shape, dtype, device, coalesced)
                res = torch.zeros_like(t)
                self.assertEqual(tuple(res.size()), tuple(template_shape))
                self.assertTrue(res._indices().numel() == res._values().numel() == 0)
                self.assertEqual(res._nnz(), 0)
                self.assertEqual(res.sparse_dim(), len(template_shape_i))
                self.assertEqual(res.dense_dim(), len(template_shape_v))

        def test_shape(i_shapes, v_shapes, nnzs):
            for i_dim in range(1, len(i_shapes) + 1):
                for v_dim in range(len(v_shapes) + 1):
                    _test_zeros_like(nnzs, i_shapes[:i_dim], v_shapes[:v_dim])
        test_shape([2, 3, 4], [3, 4, 5, 6], [9, 12])
        test_shape([0, 3, 4], [3, 4, 5, 6], [0])
        test_shape([2, 3, 4], [0, 4, 5, 6], [9, 12])
        test_shape([2, 3, 4], [3, 4, 5, 6], [9, 12])
        test_shape([0, 3, 4], [3, 4, 5, 6], [0])
        test_shape([2, 3, 4], [0, 4, 5, 6], [9, 12])

        sparse_tensor, _, _ = self._gen_sparse(len([2, 3]), 9, [2, 3] + [5, 6], dtype, device, coalesced)
        data = (sparse_tensor, sparse_tensor, sparse_tensor, sparse_tensor.unsqueeze(0))
        mem_formats = [torch.channels_last, torch.contiguous_format, torch.preserve_format, torch.channels_last_3d]
        for x, mem_format in zip(data, mem_formats):

            with self.assertRaisesRegex(RuntimeError, "memory format option is only supported by strided tensors"):
                result = torch.zeros_like(x, memory_format=mem_format)

            result = torch.zeros_like(x, layout=torch.strided, memory_format=mem_format)
            self.assertTrue(result.layout == torch.strided)

        with self.assertRaisesRegex(
            RuntimeError, r"Could not run 'aten::empty_strided' with arguments from the 'Sparse(CPU|CUDA)' backend"
        ):
            dense_tensor = sparse_tensor.to_dense()
            result = torch.zeros_like(dense_tensor, layout=torch.sparse_coo)

    def _assert_sparse_invars(self, t):
        # SparseTensor has the following invariants:
        # - sparse_dim + dense_dim = len(SparseTensor.shape)
        # - SparseTensor._indices().shape = (sparse_dim, nnz)
        # - SparseTensor._values().shape = (nnz, SparseTensor.shape[sparse_dim:])
        self.assertEqual(t.sparse_dim() + t.dense_dim(), len(t.shape))
        self.assertEqual(tuple(t._indices().shape), (t.sparse_dim(), t._nnz()))
        self.assertEqual(tuple(t._values().shape), (t._nnz(), ) + t.shape[t.sparse_dim():])

    def _test_empty_like(self, sparse_tensor, dtype, device, coalesced):

        result = torch.empty_like(sparse_tensor)
        self.assertTrue(result.is_sparse)
        self._assert_sparse_invars(result)
        self.assertEqual(result.shape, sparse_tensor.shape)
        self.assertEqual(result.dtype, sparse_tensor.dtype)
        self.assertEqual(result.device, sparse_tensor.device)
        self.assertEqual(result.sparse_dim(), sparse_tensor.sparse_dim())
        self.assertEqual(result.dense_dim(), sparse_tensor.dense_dim())

        sparse_tensor, _, _ = self._gen_sparse(len([2, 3]), 9, [2, 3] + [5, 6], dtype, device, coalesced)
        data = (sparse_tensor, sparse_tensor, sparse_tensor, sparse_tensor.unsqueeze(0))
        mem_formats = [torch.channels_last, torch.contiguous_format, torch.preserve_format, torch.channels_last_3d]
        for x, mem_format in zip(data, mem_formats):

            with self.assertRaisesRegex(RuntimeError, "memory format option is only supported by strided tensors"):
                result = torch.empty_like(x, memory_format=mem_format)

            result = torch.empty_like(x, layout=torch.strided, memory_format=mem_format)
            self.assertTrue(result.layout == torch.strided)

        with self.assertRaisesRegex(
            RuntimeError, r"Could not run 'aten::empty_strided' with arguments from the 'Sparse(CPU|CUDA)' backend"
        ):
            dense_tensor = sparse_tensor.to_dense()
            result = torch.empty_like(dense_tensor, layout=torch.sparse_coo)

    @coalescedonoff
    @dtypes(torch.double, torch.cdouble)
    def test_empty_like(self, device, dtype, coalesced):
        # tests https://github.com/pytorch/pytorch/issues/43699

        if coalesced:
            input_coalesced = torch.sparse_coo_tensor(
                indices=torch.tensor([[0, 1, 2]]),
                values=torch.tensor([3.0, -4.0, 5.0]),
                size=[3, ],
                dtype=dtype,
                device=device
            ).coalesce()
            self._test_empty_like(input_coalesced, dtype, device, coalesced)

            # hybrid sparse input
            input_coalesced = torch.sparse_coo_tensor(
                indices=torch.tensor([[1, 3], [2, 4]]),
                values=torch.tensor([[-1.0, 3.0], [-5.0, 7.0]]),
                size=[4, 5, 2],
                dtype=dtype,
                device=device
            ).coalesce()
            self._test_empty_like(input_coalesced, dtype, device, coalesced)

        if not coalesced:
            # test uncoalesced input
            input_uncoalesced = torch.sparse_coo_tensor(
                indices=torch.tensor([[0], [1], [2], [0], [1], [2]]).transpose(1, 0),
                values=torch.tensor([2.0, -3.0, -4.0, 1.0, -1.0, 1.5]),
                size=[3, ],
                dtype=dtype,
                device=device
            )
            self._test_empty_like(input_uncoalesced, dtype, device, coalesced)

            # test on empty sparse tensor
            input_uncoalesced = torch.sparse_coo_tensor(
                indices=torch.zeros([2, 0]),
                values=torch.zeros([0, 5, 5, 5, 5, 5, 5, 0]),
                size=[0, 0, 5, 5, 5, 5, 5, 5, 0],
                dtype=dtype,
                device=device
            )
            self._test_empty_like(input_uncoalesced, dtype, device, coalesced)

    def _test_narrow(self, input, narrow_args):
        expected = input.to_dense().narrow(*narrow_args)
        self.assertEqual(expected, input.narrow_copy(*narrow_args).to_dense())

    def _all_narrow_combs(self, shape):
        for dim, dim_sz in enumerate(shape):
            for start in range(dim_sz):
                for length in range(dim_sz - start):
                    yield [dim, start, length]

    @coalescedonoff
    @dtypes(torch.double, torch.cdouble)
    def test_narrow(self, device, dtype, coalesced):
        shape = [3, 3, 4, 2]
        input, _, _ = self._gen_sparse(4, 19, shape, dtype, device, coalesced)
        for narrow_args in self._all_narrow_combs(shape):
            self._test_narrow(input, narrow_args)

        self.assertRaises(RuntimeError, lambda: input.narrow_copy(-1, 0, 3))  # dim < 0
        self.assertRaises(RuntimeError, lambda: input.narrow_copy(10, 0, 3))  # dim > input.dim()
        self.assertRaises(RuntimeError, lambda: input.narrow_copy(0, shape[0] + 1, 3))  # start > size of dim
        self.assertRaises(RuntimeError, lambda: input.narrow_copy(0, 2, shape[0]))  # start+length > size of dim

        with_dense, _, _ = self._gen_sparse(2, 7, shape, dtype, device, coalesced)
        for narrow_args in self._all_narrow_combs(shape):
            self._test_narrow(with_dense, narrow_args)

        self.assertRaises(RuntimeError, lambda: with_dense.narrow_copy(10, 0, 3))  # dim > sparseDim + denseDim

    def _test_log1p_tensor(self, sparse_tensor, coalesced):
        def is_integral(dtype):
            return dtype in get_all_int_dtypes()

        dense_tensor = sparse_tensor.to_dense()
        expected_output = dense_tensor.log1p()
        is_integral_dtype = is_integral(sparse_tensor.dtype)
        self.assertEqual(expected_output, sparse_tensor.log1p().to_dense())
        if is_integral_dtype:
            with self.assertRaisesRegex(RuntimeError, "log1p: result type cannot be Integral, got:"):
                sparse_tensor.coalesce().log1p_()
        else:
            self.assertEqual(expected_output, sparse_tensor.coalesce().log1p_().to_dense())

        if not coalesced and not is_integral_dtype:
            # test in-place op on uncoalesced input
            with self.assertRaisesRegex(RuntimeError, "in-place on uncoalesced tensors is not supported"):
                sparse_tensor.log1p_()
        elif not coalesced and is_integral_dtype:
            with self.assertRaisesRegex(RuntimeError, "log1p: result type cannot be Integral, got"):
                sparse_tensor.log1p_()

        if not is_integral_dtype:
            sparse_tensor.requires_grad_()
            self.assertTrue(sparse_tensor.requires_grad)

            # test autograd
            x = sparse_tensor.clone()
            y = sparse_tensor.log1p()
            with self.assertRaisesRegex(RuntimeError, "log1p of a sparse tensor is made to be non-differentiable"):
                y.backward(x)
        else:
            with self.assertRaisesRegex(RuntimeError, "only Tensors of floating point dtype can require gradients"):
                sparse_tensor.requires_grad_()

    @coalescedonoff
    @dtypes(*get_all_dtypes(include_bool=False, include_half=False,
                            include_bfloat16=False, include_complex=False))
    def test_log1p(self, device, dtype, coalesced):
        if coalesced:
            input_coalesced = torch.sparse_coo_tensor(
                indices=torch.tensor([[0], [1], [2]]).transpose(1, 0),
                values=torch.tensor([3.0, 4.0, 5.0]),
                size=[3, ],
                device=device,
                dtype=dtype
            ).coalesce()
            self._test_log1p_tensor(input_coalesced, coalesced)

            # hybrid sparse input
            input_coalesced = torch.sparse_coo_tensor(
                indices=torch.tensor([[1, 3], [2, 4]]),
                values=torch.tensor([[1.0, 3.0], [5.0, 7.0]]),
                size=[4, 5, 2],
                device=device,
                dtype=dtype
            ).coalesce()
            self._test_log1p_tensor(input_coalesced, coalesced)

        if not coalesced:
            # test uncoalesced input
            input_uncoalesced = torch.sparse_coo_tensor(
                indices=torch.tensor([[0], [1], [2], [0], [1], [2]]).transpose(1, 0),
                values=torch.tensor([2.0, 3.0, 4.0, 1.0, 1.0, 1.0]),
                size=[3, ],
                device=device,
                dtype=dtype
            )
            self._test_log1p_tensor(input_uncoalesced, coalesced)

            # test on empty sparse tensor
            input_uncoalesced = torch.sparse_coo_tensor(
                indices=torch.zeros([2, 0]),
                values=torch.zeros([0, 5, 5, 5, 5, 5, 5, 0]),
                size=[0, 0, 5, 5, 5, 5, 5, 5, 0],
                device=device,
                dtype=dtype
            )
            self._test_log1p_tensor(input_uncoalesced, coalesced)

    def _test_neg_negative(self, sparse_tensor):
        dense_tensor = sparse_tensor.to_dense()
        expected_output = dense_tensor.neg()

        ops = (
            torch.neg, torch.Tensor.neg, torch.Tensor.neg_,
            torch.negative, torch.Tensor.negative, torch.Tensor.negative_,
            operator.neg
        )
        for op in ops:
            sparse_tensor_copy = sparse_tensor.clone()
            self.assertEqual(expected_output, op(sparse_tensor_copy).to_dense())

            if op in (torch.neg, torch.negative):
                sparse_tensor_out = torch.zeros_like(sparse_tensor)
                op(sparse_tensor, out=sparse_tensor_out)
                self.assertEqual(expected_output, sparse_tensor_out.to_dense())

    @coalescedonoff
    @dtypes(torch.double, torch.cdouble)
    def test_neg_negative(self, device, dtype, coalesced):

        if coalesced:
            input_coalesced = torch.sparse_coo_tensor(
                indices=torch.tensor([[0, 1, 2]]),
                values=torch.tensor([3.0, -4.0, 5.0]),
                size=[3, ],
                dtype=dtype,
                device=device
            ).coalesce()
            self._test_neg_negative(input_coalesced)

            # hybrid sparse input
            input_coalesced = torch.sparse_coo_tensor(
                indices=torch.tensor([[1, 3], [2, 4]]),
                values=torch.tensor([[-1.0, 3.0], [-5.0, 7.0]]),
                size=[4, 5, 2],
                dtype=dtype,
                device=device
            ).coalesce()
            self._test_neg_negative(input_coalesced)

        if not coalesced:
            # test uncoalesced input
            input_uncoalesced = torch.sparse_coo_tensor(
                indices=torch.tensor([[0], [1], [2], [0], [1], [2]]).transpose(1, 0),
                values=torch.tensor([2.0, -3.0, -4.0, 1.0, -1.0, 1.5]),
                size=[3, ],
                dtype=dtype,
                device=device
            )
            self._test_neg_negative(input_uncoalesced)

            # test on empty sparse tensor
            input_uncoalesced = torch.sparse_coo_tensor(
                indices=torch.zeros([2, 0]),
                values=torch.zeros([0, 5, 5, 5, 5, 5, 5, 0]),
                size=[0, 0, 5, 5, 5, 5, 5, 5, 0],
                dtype=dtype,
                device=device
            )
            self._test_neg_negative(input_uncoalesced)

    def _test_asin_arcsin(self, sparse_tensor, coalesced):
        def is_integral(dtype):
            return dtype in get_all_int_dtypes()
        is_integral_dtype = is_integral(sparse_tensor.dtype)

        dense_tensor = sparse_tensor.to_dense()
        expected_output = dense_tensor.asin()

        ops = (
            torch.asin, torch.Tensor.asin,
            torch.arcsin, torch.Tensor.arcsin,
        )
        for op in ops:
            self.assertEqual(expected_output, op(sparse_tensor).to_dense())
            if op in (torch.asin, torch.arcsin):
                sparse_tensor_out = torch.zeros_like(sparse_tensor)
                if not is_integral_dtype:
                    op(sparse_tensor, out=sparse_tensor_out)
                    self.assertEqual(expected_output, sparse_tensor_out.to_dense())
                else:
                    with self.assertRaisesRegex(RuntimeError, "asin: result type cannot be Integral"):
                        op(sparse_tensor, out=sparse_tensor_out)

        for op in (torch.Tensor.asin_, torch.Tensor.arcsin_):
            if is_integral_dtype:
                # test coalesce on integral dtype tensor
                with self.assertRaisesRegex(RuntimeError, "asin: result type cannot be Integral"):
                    op(sparse_tensor.clone().coalesce()).to_dense()
            else:
                self.assertEqual(expected_output, op(sparse_tensor.clone().coalesce()).to_dense())

            if not coalesced and not is_integral_dtype:
                # test in-place op on uncoalesced input
                with self.assertRaisesRegex(RuntimeError, "in-place on uncoalesced tensors is not supported"):
                    op(sparse_tensor)
            elif not coalesced:
                # test in-place op on integral dtype tensor
                with self.assertRaisesRegex(RuntimeError, "asin: result type cannot be Integral"):
                    op(sparse_tensor)

    @coalescedonoff
    @dtypes(*get_all_dtypes(include_bool=False, include_half=False,
                            include_bfloat16=False, include_complex=False))
    def test_asin_arcsin(self, device, dtype, coalesced):
        if coalesced:
            input_coalesced = torch.sparse_coo_tensor(
                indices=torch.tensor([[0, 1, 2, 3]]),
                values=torch.tensor([0.5, -0.5, 0.7, -0.7]),
                size=[4, ],
                dtype=dtype,
                device=device
            ).coalesce()
            self._test_asin_arcsin(input_coalesced, coalesced)

            # hybrid sparse input
            input_coalesced = torch.sparse_coo_tensor(
                indices=torch.tensor([[1, 3], [2, 4]]),
                values=torch.tensor([[-0.1, 0.24], [-0.44, 0.1]]),
                size=[4, 5, 2],
                dtype=dtype,
                device=device
            ).coalesce()
            self._test_asin_arcsin(input_coalesced, coalesced)

        if not coalesced:
            # test uncoalesced input
            input_uncoalesced = torch.sparse_coo_tensor(
                indices=torch.tensor([[0], [1], [2], [0], [1], [2]]).transpose(1, 0),
                values=torch.tensor([0.3, -0.3, -0.4, 0.3, -0.5, 0.15]),
                size=[3, ],
                dtype=dtype,
                device=device
            )
            self._test_asin_arcsin(input_uncoalesced, coalesced)

            # test on empty sparse tensor
            input_uncoalesced = torch.sparse_coo_tensor(
                indices=torch.zeros([2, 0]),
                values=torch.zeros([0, 5, 5, 5, 5, 5, 5, 0]),
                size=[0, 0, 5, 5, 5, 5, 5, 5, 0],
                dtype=dtype,
                device=device
            )
            self._test_asin_arcsin(input_uncoalesced, coalesced)

    @coalescedonoff
    @dtypes(torch.double)
    def test_mv(self, device, dtype, coalesced):
        def test_shape(di, dj, dk, nnz):
            x, _, _ = self._gen_sparse(2, nnz, [di, dj], dtype, device, coalesced)
            t = torch.randn(dk, dtype=dtype, device=device)

            res = x.matmul(t)
            expected = self.safeToDense(x).matmul(t)
            self.assertEqual(res, expected)

        test_shape(10, 100, 100, 20)
        test_shape(100, 1000, 1000, 20)
        test_shape(64, 10000, 10000, 20)
        test_shape(0, 100, 100, 0)
        test_shape(10, 0, 0, 0)
        test_shape(10, 100, 100, 0)
        test_shape(10, 100, 100, 20)

        with self.assertRaisesRegex(RuntimeError, r"mv: expected self\.size\(-1\) == vec\.size\(-1\)"):
            test_shape(10, 100, 10, 20)

        with self.assertRaisesRegex(RuntimeError, "mv: two tensor dim should be 2 and 1"):
            x, _, _ = self._gen_sparse(2, 20, [10, 100], dtype, device, coalesced)
            y, _, _ = self._gen_sparse(2, 20, [10, 100], dtype, device, coalesced)
            res = x.mv(y)

    @dtypes(*floating_and_complex_types())
    def test_sparse_add_coalesce(self, device, dtype):
        i = self.index_tensor([[1, 2, 1]], device=device)
        v = torch.tensor([3, 4, 5], dtype=dtype, device=device)
        x = self.sparse_tensor(i, v, torch.Size([3]))
        y = self.sparse_tensor(i, v, torch.Size([3]))
        z = x + y

        self.assertFalse(z._indices().numel() != 2 and z.is_coalesced())

        i = self.index_tensor([[1, 2, 1]], device=device)
        v = torch.empty([3, 0], dtype=dtype, device=device)
        x = self.sparse_tensor(i, v, torch.Size([3, 0]))
        y = self.sparse_tensor(i, v, torch.Size([3, 0]))
        z = x + y

        self.assertFalse(z._indices().numel() != 2 and z.is_coalesced())

    @onlyCUDA
    def test_storage_not_null(self):
        x = torch.cuda.sparse.FloatTensor(2)
        self.assertNotEqual(x.get_device(), -1)

        x = torch.cuda.sparse.FloatTensor(2, 0)
        self.assertNotEqual(x.get_device(), -1)

    @onlyCUDA
    @deviceCountAtLeast(2)
    def test_same_gpu(self, devices):
        def check_device(x, device_id):
            self.assertEqual(x.get_device(), device_id)
            self.assertEqual(x._values().get_device(), device_id)
            self.assertEqual(x._indices().get_device(), device_id)

        dev1, dev2 = devices[0], devices[1]

        i = self.index_tensor([[2]], device=dev2)
        v = torch.tensor([5], device=dev2)
        x = self.sparse_tensor(i, v, torch.Size([3]), device=1)
        check_device(x, 1)

        i = self.index_tensor([[2]], device=dev2)
        v = torch.empty(1, 0, device=dev2)
        x = self.sparse_tensor(i, v, torch.Size([3, 0]), device=1)
        check_device(x, 1)

        x = self.sparse_empty(3, device=1)
        check_device(x, 1)

        x = self.sparse_empty(3, 0, device=1)
        check_device(x, 1)

        i = self.index_tensor([[2]], device=dev2)
        v = torch.tensor([5], device=dev1)
        # NB: non-legacy constructor allows this and moves indices
        self.assertRaises(RuntimeError, lambda: self.legacy_sparse_tensor(i, v, torch.Size([3])))

        i = self.index_tensor([[2]], device=dev2)
        v = torch.empty(1, 0, device=dev1)
        # NB: non-legacy constructor allows this and moves indices
        self.assertRaises(RuntimeError, lambda: self.legacy_sparse_tensor(i, v, torch.Size([3, 0])))

    def _test_new_device(self, size, device=torch.cuda):
        with torch.cuda.device(device):
            x = torch.cuda.sparse.DoubleTensor(*size)
        self.assertEqual(x.get_device(), device)
        x1 = x.new()
        x2 = x.new(2, 3)
        self.assertEqual(x1.get_device(), device)
        self.assertEqual(x2.get_device(), device)

    @onlyCUDA
    def test_new_device_single_gpu(self):
        self._test_new_device((), 0)
        self._test_new_device((30, 20), 0)
        self._test_new_device((30, 20, 10), 0)
        self._test_new_device((30, 20, 10, 0), 0)

    @onlyCUDA
    @unittest.skipIf(torch.cuda.device_count() < 2, "only one GPU detected")
    def test_new_device_multi_gpu(self):
        self._test_new_device((), 1)
        self._test_new_device((30, 20), 1)
        self._test_new_device((30, 20, 10), 1)
        self._test_new_device((30, 20, 10, 0), 1)

    @coalescedonoff
    @dtypes(torch.double, torch.cdouble)
    def test_new(self, device, dtype, coalesced):
        def test_shape(sparse_dims, nnz, with_size):
            x, indices, values = self._gen_sparse(sparse_dims, nnz, with_size, dtype, device, coalesced)
            if not x.is_cuda:
                # CUDA sparse tensors currently requires the size to be
                # specified if nDimV > 0
                out = x.new(indices, values).coalesce()
                x_c = x.coalesce()
                self.assertEqual((out.indices(), out.values()), (x_c.indices(), x_c.values()))
            self.assertEqual(x.new(indices, values, x.size()), x)

        test_shape(3, 10, 100)
        test_shape(3, 0, [100, 100, 0])

    @onlyCPU  # not really, but we only really want to run this once
    @dtypes(torch.float64, torch.float32, torch.float16, torch.cfloat, torch.cdouble)
    def test_factory(self, device, dtype):
        for test_empty_tensor in [True, False]:
            if test_empty_tensor:
                default_size = torch.Size([1, 3, 0])
                size = torch.Size([3, 3, 0])
            else:
                default_size = torch.Size([1, 3])
                size = torch.Size([3, 3])
            for include_size in [True, False]:
                for use_tensor_idx in [True, False]:
                    for use_tensor_val in [True, False]:
                        for use_cuda in ([False] if not torch.cuda.is_available() else [True, False]):
                            # have to include size with cuda sparse tensors
                            include_size = include_size or use_cuda
                            long_dtype = torch.int64
                            device = torch.device('cpu') if not use_cuda else \
                                torch.device(torch.cuda.device_count() - 1)
                            indices = torch.tensor(([0], [2]), dtype=long_dtype) if use_tensor_idx else ([0], [2])
                            if test_empty_tensor:
                                values = torch.empty(1, 0).to(dtype)
                            else:
                                if use_tensor_val:
                                    values = torch.tensor([1.], dtype=dtype)
                                else:
                                    values = 1.
                            if include_size:
                                sparse_tensor = torch.sparse_coo_tensor(indices, values, size, dtype=dtype,
                                                                        device=device, requires_grad=True)
                            else:
                                sparse_tensor = torch.sparse_coo_tensor(indices, values, dtype=dtype,
                                                                        device=device, requires_grad=True)
                            self.assertEqual(indices, sparse_tensor._indices())
                            self.assertEqual(values, sparse_tensor._values())
                            self.assertEqual(size if include_size else default_size, sparse_tensor.size())
                            self.assertEqual(dtype, sparse_tensor.dtype)
                            if use_cuda:
                                self.assertEqual(device, sparse_tensor._values().device)
                            self.assertEqual(True, sparse_tensor.requires_grad)

    @dtypes(torch.double, torch.cdouble)
    def test_factory_size_check(self, device, dtype):
        indices = self.index_tensor([[1, 2],
                                    [0, 2]], device=device)
        values = torch.tensor([.5, .5], dtype=dtype, device=device)
        sizes = torch.Size([2, 3])
        with self.assertRaisesRegex(RuntimeError, "size is inconsistent with indices"):
            torch.sparse_coo_tensor(indices, values, sizes, dtype=dtype, device=device)

        indices.fill_(-1)
        with self.assertRaisesRegex(RuntimeError, "found negative index"):
            torch.sparse_coo_tensor(indices, values, sizes, dtype=dtype, device=device)

        indices = self.index_tensor([[1, 2],
                                    [0, 2]], device=device)
        values = torch.empty([2, 1, 0], dtype=dtype, device=device)
        sizes = torch.Size([2, 3, 1, 0])
        with self.assertRaisesRegex(RuntimeError, "size is inconsistent with indices"):
            torch.sparse_coo_tensor(indices, values, sizes, dtype=dtype, device=device)

        indices = self.index_tensor([[1, 2],
                                    [0, 2]], device=device)
        values = torch.empty([2, 2, 2], dtype=dtype, device=device)
        sizes = torch.Size([0, 0, 2, 2])
        with self.assertRaisesRegex(RuntimeError, "size is inconsistent with indices"):
            torch.sparse_coo_tensor(indices, values, sizes, dtype=dtype, device=device)

        indices = self.index_tensor([[1, 2],
                                    [0, 2]], device=device)
        values = torch.tensor([[1, 1, 1], [1, 1, 1]], dtype=dtype, device=device)
        sizes = torch.Size([3, 3, 2])
        with self.assertRaisesRegex(RuntimeError, "values has incorrect size"):
            torch.sparse_coo_tensor(indices, values, sizes, dtype=dtype, device=device)

        indices = self.index_tensor([[1, 2],
                                    [0, 2]], device=device)
        values = torch.empty([2, 1, 0], dtype=dtype, device=device)
        sizes = torch.Size([3, 3, 2, 0])
        with self.assertRaisesRegex(RuntimeError, "values has incorrect size"):
            torch.sparse_coo_tensor(indices, values, sizes, dtype=dtype, device=device)

    def test_factory_default(self, device):
        tensor = self.legacy_sparse_tensor()
        expected_indices = self.index_tensor([[]], device=device)
        expected_size = torch.Size([0])
        self.assertEqual(tensor._indices(), expected_indices)
        self.assertEqual(tensor.shape, expected_size)

    def test_factory_empty_indices(self, device):
        tensor = self.legacy_sparse_tensor()
        expected_indices = torch.empty((1, 0), dtype=torch.long, device=device)
        self.assertEqual(tensor._indices(), expected_indices)

        tensor = torch.sparse_coo_tensor(torch.Size([2, 0]), device=device)
        expected_indices = torch.empty((2, 0), dtype=torch.long, device=device)
        self.assertEqual(tensor._indices(), expected_indices)

        tensor = torch.sparse_coo_tensor(torch.Size([2, 2, 0]), device=device)
        expected_indices = torch.empty((3, 0), dtype=torch.long, device=device)
        self.assertEqual(tensor._indices(), expected_indices)

        tensor = torch.sparse_coo_tensor(torch.Size([2, 2, 0, 0]), device=device)
        expected_indices = torch.empty((4, 0), dtype=torch.long, device=device)
        self.assertEqual(tensor._indices(), expected_indices)

    @dtypes(torch.double, torch.cdouble)
    def test_factory_nnz(self, device, dtype):
        indices = self.index_tensor([[0]], device=device)  # (sparse_dim, nnz): (1, 1)
        values = torch.tensor([[1, 1], [1, 1]], dtype=dtype, device=device)  # (nnz, ...): (2, 2)
        sizes = torch.Size([2, 2])
        with self.assertRaisesRegex(RuntimeError, "indices and values must have same nnz"):
            torch.sparse_coo_tensor(indices, values, sizes, dtype=dtype, device=device)

        indices = self.index_tensor([[0]], device=device)  # (sparse_dim, nnz): (1, 1)
        values = torch.empty([2, 0], dtype=dtype, device=device)  # (nnz, ...): (2, 0)
        sizes = torch.Size([2, 0])
        with self.assertRaisesRegex(RuntimeError, "indices and values must have same nnz"):
            torch.sparse_coo_tensor(indices, values, sizes, dtype=dtype, device=device)

    @dtypes(torch.double, torch.cdouble)
    def test_factory_nnz_zero(self, device, dtype):
        def test_shape(i_shape, v_shape, size, expected_size):
            if size:
                t = torch.sparse_coo_tensor(torch.empty(i_shape), torch.empty(v_shape), torch.Size(size),
                                            dtype=dtype, device=device)
            else:
                t = torch.sparse_coo_tensor(torch.empty(i_shape), torch.empty(v_shape), dtype=dtype, device=device)
            expected_indices = torch.empty(i_shape, device=device, dtype=torch.int64)
            expected_values = torch.empty(v_shape, device=device, dtype=dtype)
            expected_size = torch.Size(expected_size)
            self.assertEqual(t._indices(), expected_indices)
            self.assertEqual(t._values(), expected_values)
            self.assertEqual(t.size(), expected_size)

        test_shape([1, 0], [0, 2, 4, 0], None, [0, 2, 4, 0])
        test_shape([3, 0], [0, 2, 4, 0], None, [0, 0, 0, 2, 4, 0])
        test_shape([1, 0], [0, 2, 4, 0], [0, 2, 4, 0], [0, 2, 4, 0])
        test_shape([3, 0], [0, 2, 4, 0], [0, 0, 0, 2, 4, 0], [0, 0, 0, 2, 4, 0])
        test_shape([3, 0], [0, 2, 4, 0], [1, 2, 3, 2, 4, 0], [1, 2, 3, 2, 4, 0])

    @dtypes(torch.double, torch.cdouble)
    def test_factory_dense_dim(self, device, dtype):
        indices = self.index_tensor([[0]], device=device)
        values = torch.tensor([[[1, 1, 1], [1, 1, 1]]], dtype=dtype, device=device)
        sizes = torch.Size([1, 3, 4])
        with self.assertRaisesRegex(RuntimeError, "values has incorrect size"):
            torch.sparse_coo_tensor(indices, values, sizes)

        indices = self.index_tensor([[0]], device=device)
        values = torch.empty([1, 2, 3, 0], dtype=dtype, device=device)
        sizes = torch.Size([1, 3, 4, 0])
        with self.assertRaisesRegex(RuntimeError, "values has incorrect size"):
            torch.sparse_coo_tensor(indices, values, sizes)

    @onlyCPU
    @dtypes(torch.float16, torch.float32, torch.float64, torch.cfloat, torch.cdouble, torch.int64)
    def test_factory_type_inference(self, device, dtype):
        t = torch.sparse_coo_tensor(torch.tensor(([0], [2])), torch.tensor([1.], dtype=dtype))
        self.assertEqual(dtype, t.dtype)
        t = torch.sparse_coo_tensor(torch.tensor(([0], [2])), torch.tensor([1]))
        self.assertEqual(torch.int64, t.dtype)

        t = torch.sparse_coo_tensor(torch.tensor(([0], [2])), torch.HalfTensor(1, 0))
        self.assertEqual(torch.float16, t.dtype)
        t = torch.sparse_coo_tensor(torch.tensor(([0], [2])), torch.FloatTensor(1, 0))
        self.assertEqual(torch.float32, t.dtype)
        t = torch.sparse_coo_tensor(torch.tensor(([0], [2])), torch.DoubleTensor(1, 0))
        self.assertEqual(torch.float64, t.dtype)
        t = torch.sparse_coo_tensor(torch.tensor(([0], [2])), torch.LongTensor(1, 0))
        self.assertEqual(torch.int64, t.dtype)


    @onlyCUDA
    def test_factory_device_type_inference(self, device):
        # both indices/values are CUDA

        cpu_cuda = ('cpu', 'cuda')
        cpu_cuda_none = cpu_cuda + (None,)
        for indices_device, values_device, device in itertools.product(cpu_cuda,
                                                                       cpu_cuda,
                                                                       cpu_cuda_none):
            indices = torch.tensor(([0], [2]), device=indices_device)
            values = torch.tensor([1.], device=values_device)
            empty_values = torch.empty(1, 0).to(values_device)
            shape = (1, 3)
            empty_shape = (1, 3, 0)
            if device is None and indices_device != values_device:
                with self.assertRaises(RuntimeError):
                    torch.sparse_coo_tensor(indices, values, shape, device=device)
                with self.assertRaises(RuntimeError):
                    torch.sparse_coo_tensor(indices, empty_values, empty_shape, device=device)
            else:
                t = torch.sparse_coo_tensor(indices, values, shape, device=device)
                t_empty = torch.sparse_coo_tensor(indices, empty_values, empty_shape, device=device)
                should_be_cuda = (device == 'cuda' or (device is None and values_device == 'cuda'))
                self.assertEqual(should_be_cuda, t.is_cuda)
                self.assertEqual(t.is_cuda, t_empty.is_cuda)

    @onlyCPU
    def test_factory_copy(self, device):
        def test_tensor(indices, values, indices_equal, values_equal):
            sparse_tensor = torch.sparse_coo_tensor(indices, values, dtype=torch.float64, device=device)
            if indices_equal:
                self.assertEqual(indices.data_ptr(), sparse_tensor._indices().data_ptr())
            else:
                self.assertNotEqual(indices.data_ptr(), sparse_tensor._indices().data_ptr())
            if values_equal:
                self.assertEqual(values.data_ptr(), sparse_tensor._values().data_ptr())
            else:
                self.assertNotEqual(values.data_ptr(), sparse_tensor._values().data_ptr())

        # both correct
        indices = torch.tensor(([0], [2]), dtype=torch.int64)
        values = torch.tensor([1.], dtype=torch.float64)
        test_tensor(indices, values, True, True)

        indices = torch.tensor(([0], [2]), dtype=torch.int64)
        values = torch.DoubleTensor(1, 0)
        test_tensor(indices, values, True, True)

        # only indices correct
        indices = torch.tensor(([0], [2]), dtype=torch.int64)
        values = torch.tensor([1.], dtype=torch.float32)
        test_tensor(indices, values, True, False)

        indices = torch.tensor(([0], [2]), dtype=torch.int64)
        values = torch.tensor([1.], dtype=torch.float16)
        test_tensor(indices, values, True, False)

        indices = torch.tensor(([0], [2]), dtype=torch.int64)
        values = torch.FloatTensor(1, 0)
        test_tensor(indices, values, True, True)  # An empty tensor's data_ptr is always equal to 0

        # only values correct
        indices = torch.tensor(([0], [2]), dtype=torch.int32)
        values = torch.tensor([1.], dtype=torch.float64)
        test_tensor(indices, values, False, True)

        indices = torch.tensor(([0], [2]), dtype=torch.int32)
        values = torch.DoubleTensor(1, 0)
        test_tensor(indices, values, False, True)

        # neither correct
        indices = torch.tensor(([0], [2]), dtype=torch.int32)
        values = torch.tensor([1.], dtype=torch.float32)
        test_tensor(indices, values, False, False)

        indices = torch.tensor(([0], [2]), dtype=torch.int32)
        values = torch.FloatTensor(1, 0)
        test_tensor(indices, values, False, True)  # An empty tensor's data_ptr is always equal to 0

        # complex support
        indices = torch.tensor(([0], [2]), dtype=torch.int64)
        values = make_tensor([1, ], dtype=torch.cdouble, device=device)
        test_tensor(indices, values, True, False)

        indices = torch.tensor(([0], [2]), dtype=torch.int32)
        values = make_tensor([1, 1], dtype=torch.cdouble, device=device)
        test_tensor(indices, values, False, False)


    @onlyCPU  # just run once, we test both cpu and cuda
    def test_constructor_device_legacy(self, device):
        i = torch.tensor([[0, 1, 1], [2, 0, 2]])
        v = torch.tensor([3., 4., 5.])
        size = torch.Size([2, 3])

        self.assertRaises(RuntimeError, lambda: torch.sparse.FloatTensor(device='cuda'))
        self.assertRaises(RuntimeError, lambda: torch.sparse.FloatTensor(i, v, device='cuda'))
        self.assertRaises(RuntimeError, lambda: torch.sparse.FloatTensor(i, v, size, device='cuda'))
        self.assertRaises(RuntimeError, lambda: torch.sparse.FloatTensor(torch.Size([2, 3, 4]), device='cuda'))

        x = torch.sparse_coo_tensor(i, v, size, device='cpu')
        self.assertRaises(RuntimeError, lambda: x.new(device='cuda'))
        self.assertRaises(RuntimeError, lambda: x.new(i, v, device='cuda'))
        self.assertRaises(RuntimeError, lambda: x.new(i, v, size, device='cuda'))
        self.assertRaises(RuntimeError, lambda: x.new(torch.Size([2, 3, 4]), device='cuda'))

        if torch.cuda.is_available():
            self.assertRaises(RuntimeError, lambda: torch.cuda.sparse.FloatTensor(device='cpu'))
            self.assertRaises(RuntimeError, lambda: torch.cuda.sparse.FloatTensor(i, v, device='cpu'))
            self.assertRaises(RuntimeError, lambda: torch.cuda.sparse.FloatTensor(i, v, size, device='cpu'))
            self.assertRaises(RuntimeError, lambda: torch.cuda.sparse.FloatTensor(torch.Size([2, 3, 4]), device='cpu'))

            x = torch.sparse_coo_tensor(i, v, size, device='cuda')
            self.assertRaises(RuntimeError, lambda: x.new(device='cpu'))
            self.assertRaises(RuntimeError, lambda: x.new(i, v, device='cpu'))
            self.assertRaises(RuntimeError, lambda: x.new(i, v, size, device='cpu'))
            self.assertRaises(RuntimeError, lambda: x.new(torch.Size([2, 3, 4]), device='cpu'))

    def test_legacy_constructor(self, device):
        i = torch.tensor([[0, 1, 1], [2, 0, 2]])
        v = torch.tensor([3., 4., 5.])
        size = torch.Size([2, 3])

        self.assertRaises(TypeError, lambda: torch.sparse.FloatTensor(v.storage()))
        self.assertRaises(TypeError, lambda: torch.sparse.FloatTensor(v))
        self.assertEqual(torch.sparse_coo, torch.sparse.FloatTensor(torch.Size([2, 3])).layout)
        self.assertRaises(TypeError, lambda: torch.sparse.FloatTensor([6]))

    def test_legacy_new(self, device):
        i = torch.tensor([[0, 1, 1], [2, 0, 2]])
        v = torch.tensor([3., 4., 5.])
        size = torch.Size([2, 3])
        s = torch.sparse_coo_tensor(i, v, size)

        self.assertEqual(torch.sparse_coo, s.new(device='cpu').layout)
        self.assertRaises(TypeError, lambda: s.new(v.storage()))
        self.assertRaises(TypeError, lambda: s.new(v))
        self.assertEqual(torch.sparse_coo, s.new(torch.Size([2, 3])).layout)
        self.assertRaises(TypeError, lambda: s.new([6]))

    @onlyCPU  # not really, but we only really want to run this once
    def test_dtypes(self, device):
        all_sparse_dtypes = get_all_dtypes(include_complex=True)
        do_test_dtypes(self, all_sparse_dtypes, torch.sparse_coo, torch.device('cpu'))
        if torch.cuda.is_available():
            do_test_dtypes(self, all_sparse_dtypes, torch.sparse_coo, torch.device('cuda:0'))

    @onlyCPU  # not really, but we only really want to run this once
    def test_empty_full(self, device):
        all_sparse_dtypes = get_all_dtypes(include_complex=True)
        do_test_empty_full(self, all_sparse_dtypes, torch.sparse_coo, torch.device('cpu'))
        if torch.cuda.device_count() > 0:
            do_test_empty_full(self, all_sparse_dtypes, torch.sparse_coo, None)
            do_test_empty_full(self, all_sparse_dtypes, torch.sparse_coo, torch.device('cuda:0'))

    def test_is_sparse(self, device):
        x = torch.randn(3, 3)
        self.assertFalse(x.is_sparse)

        x = torch.randn(3, 3, 0)
        self.assertFalse(x.is_sparse)

        x = self.legacy_sparse_tensor()
        self.assertTrue(x.is_sparse)

        x = self.sparse_empty(1, 0, device=device)
        self.assertTrue(x.is_sparse)

    def test_resize_as(self, device):
        def do_test(t):
            y = t.new().resize_as_(t).zero_()
            self.assertEqual(y.shape, t.shape)
            # Check that y can be added to t. Currently, this requires that
            # sparse_dim and dense_dim match.
            self.assertEqual(t, t + y)

        do_test(self.legacy_sparse_tensor())
        do_test(self.sparse_empty([3, 0], device=device))
        do_test(self.sparse_empty([3, 3], device=device))

    def _test_resize_shape(self, x_i, x_v, x_size, y_i, y_v, y_size, dtype, device):
        x_v_numel = torch.zeros(x_v).numel()
        y_v_numel = torch.zeros(y_v).numel()
        x = torch.sparse_coo_tensor(torch.zeros(x_i),
                                    torch.arange(x_v_numel).resize_(x_v).to(torch.float),
                                    torch.Size(x_size), dtype=dtype, device=device)
        x_dense = x.to_dense()
        y = torch.sparse_coo_tensor(torch.zeros(y_i),
                                    torch.ones(y_v).to(torch.float),
                                    torch.Size(y_size), dtype=dtype, device=device)
        y_dense = y.to_dense()
        x.resize_as_(y)
        x_dense.resize_as_(y_dense)
        self.assertEqual(x.shape, y.shape)
        self.assertEqual(x.sparse_dim(), y.sparse_dim())
        self.assertEqual(x.dense_dim(), y.dense_dim())
        self.assertEqual(x.shape, x_dense.shape)
        self.assertEqual(y.shape, y_dense.shape)
        # Here we make sure that the original data are preserved after resizing
        self.assertEqual(x.to_dense().view(-1)[0:x_v_numel].view(x_v),
                         x_dense.view(-1)[0:x_v_numel].view(x_v))

    @dtypes(torch.double, torch.cdouble)
    def test_resize(self, device, dtype):
        # 1. Expand the size of some dense dimensions [Supported]
        self._test_resize_shape([1, 1], [1, 2, 3], [2, 2, 3],
                                [1, 1], [1, 2, 4], [2, 2, 4],
                                dtype=dtype, device=device)

        self._test_resize_shape([1, 1], [1, 2, 0], [2, 2, 0],
                                [1, 1], [1, 2, 4], [2, 2, 4],
                                dtype=dtype, device=device)

        # 2. Expand the size of some sparse dimensions [Supported]
        self._test_resize_shape([1, 1], [1, 2, 3], [2, 2, 3],
                                [1, 1], [1, 2, 3], [4, 2, 3],
                                dtype=dtype, device=device)

        # 3. Change the shapes of both sparse and dense dimensions when nnz is zero [Supported]
        self._test_resize_shape([1, 0], [0, 2, 3], [2, 2, 3],
                                [2, 0], [0, 2, 4, 5], [1, 1, 2, 4, 5],
                                dtype=dtype, device=device)

        self._test_resize_shape([1, 0], [0, 2, 3], [2, 2, 3],
                                [2, 0], [0, 2, 4, 0], [1, 1, 2, 4, 0],
                                dtype=dtype, device=device)

        # 4. Add dims to dense dimensions [Not Supported]
        with self.assertRaisesRegex(RuntimeError, "changing the number of dense dimensions"):
            self._test_resize_shape([1, 1], [1, 2, 3], [2, 2, 3],
                                    [1, 1], [1, 2, 3, 4], [2, 2, 3, 4],
                                    dtype=dtype, device=device)

        with self.assertRaisesRegex(RuntimeError, "changing the number of dense dimensions"):
            self._test_resize_shape([1, 1], [1, 2, 3], [2, 2, 3],
                                    [1, 1], [1, 2, 3, 0], [2, 2, 3, 0],
                                    dtype=dtype, device=device)

        # 5. Remove dims from dense dimensions [Not Supported]
        with self.assertRaisesRegex(RuntimeError, "changing the number of dense dimensions"):
            self._test_resize_shape([1, 1], [1, 2, 3], [2, 2, 3],
                                    [1, 1], [1, 2], [2, 2],
                                    dtype=dtype, device=device)

        # 6. Change the number of sparse dimensions on a non-empty sparse tensor [Not Supported]
        with self.assertRaisesRegex(RuntimeError, "changing the number of sparse dimensions"):
            self._test_resize_shape([1, 1], [1, 2, 3], [2, 2, 3],
                                    [2, 1], [1, 2, 3], [1, 2, 2, 3],
                                    dtype=dtype, device=device)

        # 7. Shrink the size of some sparse dimensions on a non-empty sparse tensor [Not Supported]
        with self.assertRaisesRegex(RuntimeError, "shrinking the size of sparse dimensions"):
            self._test_resize_shape([1, 1], [1, 2, 3], [2, 2, 3],
                                    [1, 1], [1, 2, 3], [1, 2, 3],
                                    dtype=dtype, device=device)

        # 8. Shrink the size of some dense dimensions on a non-empty sparse tensor [Not Supported]
        with self.assertRaisesRegex(RuntimeError, "shrinking the size of dense dimensions"):
            self._test_resize_shape([1, 1], [1, 2, 3], [2, 2, 3],
                                    [1, 1], [1, 2, 2], [2, 2, 2],
                                    dtype=dtype, device=device)

        with self.assertRaisesRegex(RuntimeError, "shrinking the size of dense dimensions"):
            self._test_resize_shape([1, 1], [1, 2, 3], [2, 2, 3],
                                    [1, 1], [1, 2, 0], [2, 2, 0],
                                    dtype=dtype, device=device)

    def test_is_nonzero(self, device):
        self.assertTrue(torch.sparse_coo_tensor(([0],), 1., (1,), device=device).is_nonzero())
        self.assertFalse(torch.sparse_coo_tensor(([0],), 0., (1,), device=device).is_nonzero())
        self.assertFalse(torch.sparse_coo_tensor(([0], [0]), 0., (1, 1), device=device).is_nonzero())
        self.assertFalse(torch.sparse_coo_tensor(([0, 0],), (0., 0.), (1,), device=device).is_nonzero())
        self.assertFalse(torch.sparse_coo_tensor(([0, 0],), (-1., 1.), (1,), device=device).is_nonzero())

        # scalar sparse tensor
        self.assertTrue(torch.sparse_coo_tensor(torch.zeros(0, 1), 12.3, [], device=device).is_nonzero())
        with self.assertRaisesRegex(RuntimeError, "Boolean value of Tensor with no values is ambiguous"):
            torch.sparse_coo_tensor(([0, 1],), torch.empty(2, 0), (4, 0), device=device).is_nonzero()
        self.assertTrue(torch.sparse_coo_tensor(([0],), 2.3 - 4.5j, (1,), dtype=torch.cfloat, device=device)
                        .is_nonzero())
        self.assertTrue(torch.sparse_coo_tensor(([0],), 2.3 - 4.5j, (1,), dtype=torch.cdouble, device=device)
                        .is_nonzero())
        self.assertFalse(torch.sparse_coo_tensor(([0],), 0. + 0j, (1,), dtype=torch.cfloat, device=device)
                         .is_nonzero())
        self.assertFalse(torch.sparse_coo_tensor(([0],), 0. + 0j, (1,), dtype=torch.cdouble, device=device)
                         .is_nonzero())

    def test_allow_tensor_metadata_change(self, device):
        def do_test(t):
            with self.assertRaisesRegex(
                    RuntimeError,
                    "raw_resize_ is not allowed on a Tensor created from .data or .detach()"):
                t.transpose_(0, 1)
            with self.assertRaisesRegex(
                    RuntimeError,
                    "resize_ is not allowed on a Tensor created from .data or .detach()"):
                t.resize_as_(self.sparse_empty(3, 3))
            with self.assertRaisesRegex(
                    RuntimeError,
                    "resize_and_clear_ is not allowed on a Tensor created from .data or .detach()"):
                t.mul_(t)
            with self.assertRaisesRegex(
                    RuntimeError,
                    "set_coalesced is not allowed on a Tensor created from .data or .detach()"):
                t._coalesced_(True)
            with self.assertRaisesRegex(
                    RuntimeError,
                    "set_indices_and_values_unsafe is not allowed on a Tensor created from .data or .detach()"):
                a = self.sparse_tensor(torch.tensor([[0, 1, 1], [2, 0, 2]]), torch.tensor([3., 4., 5.])).data
                a.add_(a)
            with self.assertRaisesRegex(
                    RuntimeError,
                    "resize_and_clear_ is not allowed on a Tensor created from .data or .detach()"):
                a.zero_()
            with self.assertRaisesRegex(
                    RuntimeError,
                    "resize_ is not allowed on a Tensor created from .data or .detach()"):
                a.copy_(self.sparse_empty(3, 3))

        do_test(self.sparse_empty([3, 0], device=device).data)
        do_test(self.sparse_empty([3, 0], device=device).detach())

    @dtypes(torch.double, torch.cdouble)
    def test_change_tensor_metadata(self, device, dtype):
        i = self.index_tensor([[0], [1]], device=device)
        v = torch.tensor([[3, 4, 5]], dtype=dtype, device=device)
        t = torch.sparse_coo_tensor(i, v, torch.Size([1, 2, 3]), dtype=dtype, device=device)
        i.resize_(2, 3)
        v.resize_(4, 5)
        self.assertEqual(list(t.coalesce().indices().size()), [2, 1])
        self.assertEqual(list(t.coalesce().values().size()), [1, 3])

        i = self.index_tensor([[0], [1]], device=device)
        v = torch.tensor([[3, 4, 5]], dtype=dtype, device=device)
        t = torch.sparse_coo_tensor(i, v, torch.Size([1, 2, 3]))
        i.resize_as_(self.index_tensor([0, 1], device=device))
        v.resize_as_(torch.tensor([3, 4, 5], dtype=dtype, device=device))
        self.assertEqual(list(t.coalesce().indices().size()), [2, 1])
        self.assertEqual(list(t.coalesce().values().size()), [1, 3])

        i = self.index_tensor([[0], [1]], device=device)
        v = torch.tensor([[3, 4, 5]], dtype=dtype, device=device)
        t = torch.sparse_coo_tensor(i, v, torch.Size([1, 2, 3]))
        i.as_strided_((2, 1), (1, 1))
        v.as_strided_((1, 3), (1, 1))
        self.assertEqual(list(t.coalesce().indices().size()), [2, 1])
        self.assertEqual(list(t.coalesce().values().size()), [1, 3])

        i = self.index_tensor([[0], [1]], device=device)
        v = torch.tensor([[3, 4, 5]], dtype=dtype, device=device)
        t = torch.sparse_coo_tensor(i, v, torch.Size([1, 2, 3]))
        i.set_(self.index_tensor([0, 1], device=device))
        v.set_(torch.tensor([3, 4, 5], dtype=dtype, device=device))
        self.assertEqual(list(t.coalesce().indices().size()), [2, 1])
        self.assertEqual(list(t.coalesce().values().size()), [1, 3])

        i = self.index_tensor([[0], [1]], device=device)
        v = torch.tensor([[3, 4, 5]], dtype=dtype, device=device)
        t = torch.sparse_coo_tensor(i, v, torch.Size([1, 2, 3]))
        i.transpose_(0, 1)
        v.transpose_(0, 1)
        self.assertEqual(list(t.coalesce().indices().size()), [2, 1])
        self.assertEqual(list(t.coalesce().values().size()), [1, 3])

    @skipIfRocm
    @coalescedonoff
    @dtypes(torch.double)
    def test_pickle(self, device, dtype, coalesced):
        import pickle

        shape_sparse_dim_nnz = [
            ((), 0, 2),
            ((0,), 0, 10),
            ((2,), 0, 3),
            ((100, 3), 1, 3),
            ((100, 20, 3), 2, 0),
            ((10, 0, 3), 0, 3),
            ((10, 0, 3), 0, 0),
        ]

        for shape, sparse_dim, nnz in shape_sparse_dim_nnz:
            indices_shape = torch.Size((sparse_dim, nnz))
            values_shape = torch.Size((nnz,) + shape[sparse_dim:])
            indices = torch.arange(indices_shape.numel(), dtype=self.index_tensor(0).dtype,
                                   device=device).view(indices_shape)
            for d in range(sparse_dim):
                indices[d].clamp_(max=(shape[d] - 1))  # make it valid index
            if not coalesced and indices.numel() > 0:
                indices[:, -1] = indices[:, 0]  # make it uncoalesced
            values_numel = values_shape.numel()
            values = torch.arange(values_numel, dtype=dtype,
                                  device=device).view(values_shape).div_(values_numel / 2.)
            sp_tensor = self.sparse_tensor(indices, values, shape)
            serialized = pickle.dumps(sp_tensor)
            sp_tensor_loaded = pickle.loads(serialized)
            self.assertEqual(sp_tensor, sp_tensor_loaded)

    def test_any(self, device):
        t = torch.sparse_coo_tensor(torch.tensor(([0, 0], [2, 0])), torch.tensor([False, False]), device=device)
        t_any = torch.tensor(False)
        self.assertEqual(torch.any(t), t_any)
        t = torch.sparse_coo_tensor(torch.tensor(([0, 0], [2, 0])), torch.tensor([True, False]), device=device)
        t_any = torch.tensor(True)
        self.assertEqual(torch.any(t), t_any)

    def test_isnan(self, device):
        t = torch.sparse_coo_tensor(torch.tensor(([0, 0], [2, 0])), torch.tensor([1, 4]), device=device)
        t_nan = torch.sparse_coo_tensor(torch.tensor(([0, 0], [2, 0])), torch.tensor([False, False]), device=device)
        self.assertEqual(torch.isnan(t).int(), t_nan.int())
        t = torch.sparse_coo_tensor(torch.tensor(([0, 0], [2, 0])), torch.tensor([1, float("nan")]), device=device)
        t_nan = torch.sparse_coo_tensor(torch.tensor(([0, 0], [2, 0])), torch.tensor([False, True]), device=device)
        self.assertEqual(torch.isnan(t).int(), t_nan.int())

    @coalescedonoff
    @dtypes(torch.float32, torch.float64)
    def test_div_rounding_mode(self, device, dtype, coalesced):
        sparse, _, _ = self._gen_sparse(2, 10, (10, 10), dtype,
                                        device, coalesced)
        dense = self.safeToDense(sparse)

        for mode in (None, 'floor', 'trunc'):
            actual = sparse.div(-2, rounding_mode=mode)
            expect = dense.div(-2, rounding_mode=mode)
            self.assertEqual(self.safeToDense(actual), expect)

            # Test inplace
            actual = sparse.clone().div_(-2, rounding_mode=mode)
            self.assertEqual(self.safeToDense(actual), expect)

            # Test out argument
            actual.zero_()
            torch.div(sparse, -2, rounding_mode=mode, out=actual)
            self.assertEqual(self.safeToDense(actual), expect)

    def test_div_by_sparse_error(self, device):
        self.assertRaisesRegex(RuntimeError, 'Sparse division requires',
                               lambda: torch.tensor(1., device=device).to_sparse()
                               / torch.tensor(1., device=device).to_sparse())

    def test_floor_divide_by_sparse_error(self, device):
        self.assertRaisesRegex(RuntimeError, 'Sparse division requires',
                               lambda: torch.tensor(1., device=device).to_sparse()
                               // torch.tensor(1., device=device).to_sparse())

    @unittest.skipIf(not TEST_NUMPY, "Numpy not found")
    @onlyCPU
    def test_sparse_to_numpy(self, device):
        t = torch.sparse_coo_tensor(torch.tensor(([0, 0], [2, 0])), torch.tensor([1, 4]))
        self.assertRaises(TypeError, lambda: t.numpy())

    @coalescedonoff
    @dtypes(torch.double)
    def test_softmax(self, device, dtype, coalesced):
        import torch.nn.functional as F

        def to_dense(sparse, fill_value=None):
            """
            Return dense tensor from a sparse tensor using given fill value.
            """
            if fill_value is None or fill_value == 0:
                return sparse.to_dense()
            sparse = sparse.coalesce()
            dense = torch.full(sparse.shape, fill_value, dtype=sparse.dtype, device=sparse.device)
            for idx, value in zip(sparse._indices().t(), sparse._values()):
                dense[tuple(idx)] = value
            return dense

        def softmax_to_dense(sparse, dim):
            """Dense softmax of a sparse tensor. Useful only for testing softmax
            correctness.

            When computing softmax of a sparse tensor, the value of
            unspecified items is negative infinity rather than zero so
            that

              softmax(sparse.to_dense(fill_value=-inf), dim) == softmax(sparse, dim).to_dense()

            holds for non-empty lines. One empty lines, the softmax
            values are defined as 0 in order to preserve the sparsity
            of result.

            Note that in PyTorch, ``to_dense`` method does not
            implement the ``fill_value`` keyword argument.
            """
            dtype = sparse.dtype
            device = sparse.device
            dense = to_dense(sparse, fill_value=-float('inf'))
            r = F.softmax(dense, dim)
            # softmax on empty lines results nan, replace with zeros to match the definition
            r[r != r] = 0
            return r

        def sparse_softmax(sparse, dim):
            """Pure Python softmax of a sparse tensor. Assuming -inf for
            unspecified sparse tensor data. This is a prototype of
            sparse softmax algorithm in Python.
            """
            dtype = sparse.dtype
            device = sparse.device

            # softmax is non-linear operation, so sparse tensors must
            # be coalesced.
            sparse = sparse.coalesce()
            inf = float('inf')
            indices = sparse._indices()
            values = sparse._values()

            if dim < sparse.sparse_dim():
                nnz = sparse._nnz()

                # compute pool indices
                size = sparse.size()
                strides = torch.ones((sparse.sparse_dim(), 1), dtype=indices.dtype, device=indices.device)
                for i in reversed(range(sparse.sparse_dim() - 1)):
                    strides[i, 0] = strides[i + 1, 0] * size[i + 1]
                strides[dim, 0] = 0

                pool = (indices * strides).sum(dim=0)
                i2p = {}
                for i in range(nnz):
                    c = int(pool[i])
                    if c not in i2p:
                        i2p[c] = len(i2p)
                    pool[i] = i2p[c]

                # compute max
                dense_size = tuple(size[sparse.sparse_dim():])
                mx = torch.empty((pool.max() + 1,) + dense_size, dtype=dtype, device=device)
                mx[:] = -inf
                for n in range(nnz):
                    p = pool[n]
                    mx[p] = torch.max(mx[p], values[n])

                # apply exp to (v - mx) and sum the results
                exp_values = torch.empty_like(values)
                exp_sums = torch.zeros_like(mx)
                for n in range(nnz):
                    p = pool[n]
                    v = exp_values[n] = (values[n] - mx[p]).exp()
                    exp_sums[p] = exp_sums[p] + v

                # normalize with the sum of exponents
                for n in range(nnz):
                    p = pool[n]
                    exp_values[n] = exp_values[n] / exp_sums[p]

                return torch.sparse_coo_tensor(indices,
                                               exp_values,
                                               sparse.size(),
                                               dtype=dtype, device=device)

            elif dim < sparse.sparse_dim() + sparse.dense_dim():
                return torch.sparse_coo_tensor(indices,
                                               F.softmax(values, dim - sparse.sparse_dim() + 1),
                                               sparse.size(),
                                               dtype=dtype, device=device)
            else:
                raise ValueError(
                    '`dim(=%s)` must be smaller than `sparse_dim(=%s) + dense_dim(=%s)`'
                    % (dim, sparse.sparse_dim(), sparse.dense_dim()))

        def softmax_jacobian_analytic(x, dim):
            """Return Jacobian of softmax using analytic formula

               D_jS_i = S_i * (1[i==j] - S_j).

            where S = softmax(x, dim), x is dense tensor, i,j in
            range(x.shape[dim]).
            """
            y = F.softmax(x, dim)
            y[y != y] = 0  # replace nan-s with zeros
            J = torch.zeros((x.shape[dim],) + tuple(x.shape), dtype=x.dtype, device=x.device)
            si = [slice(None)] * len(y.shape)
            sj = [slice(None)] * len(y.shape)
            s = [slice(None)] * len(J.shape)
            for i in range(y.shape[dim]):
                si[dim] = i
                s[dim + 1] = i
                yi = y[tuple(si)]
                for j in range(y.shape[dim]):
                    sj[dim] = j
                    s[0] = j
                    if i == j:
                        J[tuple(s)] = yi * (1 - yi)
                    else:
                        yj = y[tuple(sj)]
                        J[tuple(s)] = - yi * yj
                    sj[dim] = slice(None)
                si[dim] = slice(None)
                s[dim + 1] = slice(None)
            return J

        def softmax_jacobian_autograd(x, dim, log=False):
            """Return Jacobian of softmax using PyTorch autograd feature.

            x can be dense or sparse tensor.
            """
            import itertools

            if x.is_sparse:
                x = x.coalesce()

            dtype = x.dtype
            device = x.device
            shape = tuple(x.shape)
            J = torch.zeros((shape[dim],) + shape, dtype=dtype, device=device)
            for i in range(shape[dim]):
                if x.is_sparse:
                    sparse_dim = x.sparse_dim()
                    dense_dim = x.dense_dim()
                    if dim < sparse_dim:
                        ranges = []
                        for j, sz in enumerate(shape[:sparse_dim]):
                            if dim == j:
                                ranges.append([i])
                            else:
                                ranges.append(list(range(sz)))
                        indices = torch.tensor(list(itertools.product(*ranges)), dtype=torch.long, device=device).t()
                        values = torch.ones((indices.shape[1],) + shape[sparse_dim:], dtype=dtype, device=device)
                    else:
                        ranges = []
                        for j, sz in enumerate(shape[:sparse_dim]):
                            ranges.append(list(range(sz)))
                        indices = torch.tensor(list(itertools.product(*ranges)), dtype=torch.long, device=device).t()
                        values = torch.zeros((indices.shape[1],) + shape[sparse_dim:], dtype=dtype, device=device)
                        sv = [slice(None)] * (dense_dim + 1)
                        sv[dim - sparse_dim + 1] = i
                        values[tuple(sv)] = 1
                    v = torch.sparse_coo_tensor(indices, values, shape, dtype=dtype, device=device)
                else:
                    v = torch.zeros_like(x)
                    sv = [slice(None)] * len(v.shape)
                    sv[dim] = i
                    v[tuple(sv)] = 1
                x_ = x.clone()
                x_.requires_grad_(True)

                if log:
                    if x_.is_sparse:
                        y = torch.sparse.log_softmax(x_, dim)
                    else:
                        y = F.log_softmax(x_, dim)
                else:
                    if x_.is_sparse:
                        y = torch.sparse.softmax(x_, dim)
                    else:
                        y = F.softmax(x_, dim)
                        # replace nan-s with zeros
                        y.data[y != y] = 0
                y.backward(v)
                g = x_.grad
                if not g.is_sparse:
                    # replace nan-s with zeros
                    g.data[g != g] = 0
                J[i] = g.to_dense() if g.is_sparse else g
            return J

        def test_op(sparse_dims, nnz, with_size, coalesced):
            if isinstance(with_size, Number):
                with_size = [with_size] * sparse_dims

            x, i, v = self._gen_sparse(sparse_dims, nnz, with_size, dtype, device, coalesced)

            def sparse_log(x):
                return torch.sparse_coo_tensor(x._indices(), x._values().log(),
                                               x.size(), dtype=x.dtype, device=x.device)

            for dim in range(x.sparse_dim() + x.dense_dim()):
                # Check sparse softmax definition

                # check Python sparse softmax
                y = sparse_softmax(x, dim)
                r1 = softmax_to_dense(x, dim)
                r2 = y.to_dense()
                self.assertEqual(r1, r2)

                # check C++ sparse softmax
                y1 = torch.sparse.softmax(x, dim)
                self.assertEqual(y, y1)

                # check C++ sparse log_softmax
                ly1 = torch.sparse.log_softmax(x, dim)
                self.assertEqual(ly1, sparse_log(y1))

                # Check autograd support on sparse softmax

                # check softmax Jacobian definition for dense input
                x1 = to_dense(x, fill_value=float('-inf'))
                J = softmax_jacobian_analytic(x1, dim)
                assert J.shape[0] == x.shape[dim]
                assert J.shape[dim + 1] == x.shape[dim]

                # check softmax Jacobian from autograd, dense input
                J2 = softmax_jacobian_autograd(x1, dim)
                self.assertEqual(J, J2)

                # check softmax Jacobian from autograd, sparse input
                J3 = softmax_jacobian_autograd(x, dim)
                self.assertEqual(J, J3)

                '''
                y = softmax(x, dim)
                z = log(y) = log_softmax(x, dim)
                Dy/Dx = J
                Dz/Dx = Dz/Dy Dy/Dx = 1/y * J
                => J = J_log * y
                '''
                # log_softmax Jacobian from autograd, dense input
                J2_log = softmax_jacobian_autograd(x1, dim, log=True)

                # log_softmax Jacobian from autograd, sparse input
                J3_log = softmax_jacobian_autograd(x, dim, log=True)

                J = J.transpose(0, dim + 1)
                J2_log = J2_log.transpose(0, dim + 1)
                J3_log = J3_log.transpose(0, dim + 1)
                self.assertEqual(J, J2_log * r1)
                self.assertEqual(J, J3_log * r1)

                if dim == 0:
                    # check dtype argument
                    other_dtype = torch.float32
                    y2 = torch.sparse.softmax(x, dim, dtype=other_dtype)
                    self.assertEqual(y2.dtype, other_dtype)
                    self.assertEqual(y2, y1.type(other_dtype))

                    ly2 = torch.sparse.log_softmax(x, dim, dtype=other_dtype)
                    self.assertEqual(ly2.dtype, other_dtype)
                    self.assertEqual(ly2, ly1.type(other_dtype))

        test_op(1, 10, [3], coalesced)
        test_op(1, 10, [2, 3], coalesced)
        test_op(1, 10, [3, 2], coalesced)
        test_op(2, 10, [2, 3, 4], coalesced)
        test_op(2, 10, [3, 4], coalesced)
        test_op(2, 5, [5, 4], coalesced)
        test_op(2, 10, [3, 4, 2], coalesced)
        test_op(3, 10, [3, 4, 2], coalesced)
        test_op(3, 100, [3, 4, 2], coalesced)
        test_op(3, 100, [3, 4, 2, 3], coalesced)
        test_op(3, 100, [3, 4, 2, 3, 5, 2], coalesced)
        test_op(4, 100, [3, 4, 2, 3, 5, 2], coalesced)

    # TODO: Check after why ROCm's cusparseXcsrgemm2Nnz function doesn't return the same nnz value as CUDA
    @skipIfRocm
    @coalescedonoff
    @dtypes(*get_all_complex_dtypes(),
            *get_all_fp_dtypes(include_half=False, include_bfloat16=False))
    @dtypesIfCUDA(*((torch.complex64,) if CUDA11OrLater else ()),
                  *((torch.complex128,) if CUSPARSE_SPMM_COMPLEX128_SUPPORTED else ()),
                  *get_all_fp_dtypes(
                      include_half=(CUDA11OrLater and SM53OrLater),
                      include_bfloat16=(CUDA11OrLater and SM80OrLater)))
    @precisionOverride({torch.bfloat16: 1e-2, torch.float16: 1e-2, torch.complex64: 1e-2, torch.float32: 1e-2})
    def test_sparse_matmul(self, device, dtype, coalesced):
        """
        This function test `torch.sparse.mm` when both the mat1 and mat2 are sparse tensors.
        """

        def ref_sparse_mm(a, b):
            return a.to_dense() @ b.to_dense()

        def grad_with_custom_sparsity_pattern_test_helper(sparse_dims, nnz, shape_a, shape_b):
            def test_grad_dense(a_s, b_s, g_s):
                a = a_s.to_dense().detach()
                b = b_s.to_dense().detach()
                g = g_s.to_dense().detach()

                a.requires_grad_(True)
                b.requires_grad_(True)
                c = a @ b
                c.backward(g)
                return a.grad.sparse_mask(a_s.coalesce()), b.grad.sparse_mask(b_s.coalesce())

            a, _, _ = self._gen_sparse(sparse_dims, nnz, shape_a, dtype, device, coalesced)
            b, _, _ = self._gen_sparse(sparse_dims, nnz, shape_b, dtype, device, coalesced)
            a.requires_grad_(True)
            b.requires_grad_(True)

            c = torch.sparse.mm(a, b)
            c2 = c.to_dense().detach()
            c2 = torch.rand_like(c2)
            g = c2.sparse_mask(c.coalesce())

            c.backward(g)

            a_grad, b_grad = test_grad_dense(a, b, g)
            self.assertEqual(a.grad, a_grad)
            self.assertEqual(b.grad, b_grad)

        def test_sparse_matmul(sparse_dims, nnz, shape_a, shape_b):
            a, i_a, v_a = self._gen_sparse(sparse_dims, nnz, shape_a, dtype, device, coalesced)
            b, i_b, v_b = self._gen_sparse(sparse_dims, nnz, shape_b, dtype, device, coalesced)

            # dense implementation
            r1 = ref_sparse_mm(a, b)

            # cpp implementation
            r2 = torch.sparse.mm(a, b)
            self.assertEqual(r1, r2.to_dense())

            if dtype in [torch.double, torch.cdouble]:
                a.requires_grad_(True)
                b.requires_grad_(True)

                # check autograd support on sparse matmul
                def fn(D1, D2):
                    return torch.sparse.mm(D1, D2).to_dense()

                if a.is_cuda:
                    # For cuda, `nondet_tol` is set with `1e-5`
                    # This is because cuSparse sometimes returns approximate zero values like `~e-323`
                    # TODO: Check this cuSparse issue.
                    # This happens when you do chain multiplication `torch.sparse.mm` operations
                    gradcheck(fn, (a, b), check_sparse_nnz=True, nondet_tol=1e-5)
                else:
                    gradcheck(fn, (a, b), check_sparse_nnz=True)
                grad_with_custom_sparsity_pattern_test_helper(sparse_dims, nnz, shape_a, shape_b)

        def test_error_cases():
            def fn(sparse_dims, nnz, shape_a, shape_b):
                a, i_a, v_a = self._gen_sparse(sparse_dims, nnz, shape_a, dtype, device, coalesced)
                b, i_b, v_b = self._gen_sparse(sparse_dims, nnz, shape_b, dtype, device, coalesced)
                r2 = torch.sparse.mm(a, b)

            # This is not a matrix
            self.assertRaises(RuntimeError, lambda: fn(3, 4, [2, 2, 2], [2, 2, 2]))

            # Shapes does not
            self.assertRaisesRegex(RuntimeError,
                                   r"mat1 and mat2 shapes cannot be multiplied \(2x3 and 4x2\)",
                                   lambda: fn(2, 10, [2, 3], [4, 2]))

            def different_dtypes():
                a, i_a, v_a = self._gen_sparse(2, 10, [2, 2], dtype, device, coalesced)
                b, i_b, v_b = self._gen_sparse(2, 10, [2, 2], dtype, device, coalesced)
                r2 = torch.sparse.mm(a.to(torch.float64), a.to(torch.float32))

            self.assertRaisesRegex(RuntimeError, 'mat1 dtype Double does not match mat2 dtype Float', different_dtypes)

        for n in range(2, 5):
            for m in range(2, 8):
                for p in range(2, 8):
                    test_sparse_matmul(2, 10, [n, m], [m, p])

        test_sparse_matmul(2, 0, [0, 0], [0, 0])
        test_sparse_matmul(2, 0, [0, 10], [10, 0])
        test_error_cases()

    @coalescedonoff
    @dtypes(torch.double)
    def test_assign(self, device, dtype, coalesced):
        def assign_to(a):
            a, i_a, v_a = self._gen_sparse(2, 5, [2, 3], dtype, device, coalesced)
            a[0] = 100

        self.assertRaises(TypeError, assign_to)

    def test_cpu_sparse_dense_mul(self, device):
        # general multiplication is not supported, but 0dim multiplication is supported
        s = torch.sparse_coo_tensor([[0], [1]], [5.0], (2, 3), device=device)
        t23 = s.to_dense()
        t0 = torch.tensor(2.0, device=device)
        r = s * 2.0
        self.assertEqual(r, 2.0 * s)
        self.assertEqual(r, t0 * s)
        self.assertEqual(r, s * t0)
        if device == 'cpu':
            with self.assertRaisesRegex(RuntimeError, r"mul\(sparse, dense\) is not supported"):
                s * t23
            with self.assertRaisesRegex(RuntimeError, r"mul\(dense, sparse\) is not supported"):
                t23 * s
        elif device == 'cuda':
            with self.assertRaisesRegex(NotImplementedError, "CUDA"):
                s * t23
            with self.assertRaisesRegex(NotImplementedError, "CUDA"):
                t23 * s


class TestSparseOneOff(TestCase):
    @unittest.skipIf(not TEST_CUDA, 'CUDA not available')
    def test_cuda_from_cpu(self):
        with self.assertRaisesRegex(
                RuntimeError,
                "backend of indices \\(CUDA\\) must match backend of values \\(CPU\\)"):
            torch.sparse.FloatTensor(torch.zeros(1, 4).long().cuda(),
                                     torch.randn(4, 4, 4),
                                     [3, 4, 4])

        with self.assertRaisesRegex(
                RuntimeError,
                "backend of indices \\(CUDA\\) must match backend of values \\(CPU\\)"):
            torch.sparse.FloatTensor(torch.zeros(1, 4).long().cuda(),
                                     torch.randn(4, 4, 4, 0),
                                     [3, 4, 4, 0])

        with self.assertRaisesRegex(
                RuntimeError,
                "backend of indices \\(CUDA\\) must match backend of values \\(CPU\\)"):
            torch.sparse.FloatTensor(torch.LongTensor(1, 0).cuda(),
                                     torch.randn(0, 4, 4, 0),
                                     [0, 4, 4, 0])

    @unittest.skipIf(not TEST_CUDA, 'CUDA not available')
    def test_cuda_sparse_cpu_dense_add(self):
        x = torch.zeros(3, 4, 4)
        sparse_y = torch.cuda.sparse.FloatTensor(torch.zeros(1, 4).long().cuda(),
                                                 torch.randn(4, 4, 4).cuda(),
                                                 [3, 4, 4])
        with self.assertRaisesRegex(RuntimeError, "add: expected 'self' to be a CUDA tensor, but got a CPU tensor"):
            x + sparse_y

        x = torch.zeros(3, 4, 4, 0)
        sparse_y = torch.cuda.sparse.FloatTensor(torch.zeros(1, 4).long().cuda(),
                                                 torch.randn(4, 4, 4, 0).cuda(),
                                                 [3, 4, 4, 0])
        with self.assertRaisesRegex(RuntimeError, "add: expected 'self' to be a CUDA tensor, but got a CPU tensor"):
            x + sparse_y

        x = torch.zeros(0, 4, 4, 0)
        sparse_y = torch.cuda.sparse.FloatTensor(torch.LongTensor(1, 0).cuda(),
                                                 torch.randn(0, 4, 4, 0).cuda(),
                                                 [0, 4, 4, 0])
        with self.assertRaisesRegex(RuntimeError, "add: expected 'self' to be a CUDA tensor, but got a CPU tensor"):
            x + sparse_y

class TestSparseUnaryUfuncs(TestCase):
    exact_dtype = True

    @ops(sparse_unary_ufuncs)
    def test_sparse_consistency(self, device, dtype, op):
        unsupportedTypes = [torch.bfloat16, torch.float16]
        if dtype in unsupportedTypes:
            self.skipTest('Skipped! Unsupported dtypes for Sparse')

        samples = op.sample_inputs(device, dtype)

        if len(samples) == 0:
            self.skipTest("Skipped! No sample inputs!")

        sample = samples[0]

        assert isinstance(sample.input, torch.Tensor)

        expected = op(sample.input)
        assert torch.is_tensor(expected)
        output = op(sample.input.to_sparse())
        assert torch.is_tensor(output)
        self.assertEqual(output.to_dense(), expected)

    @ops(sparse_unary_ufuncs)
    def test_sparse_zero_dims(self, device, dtype, op):
        # test 0x0 sparse_coo_tensor

        unsupportedTypes = [torch.bfloat16, torch.float16]
        if dtype in unsupportedTypes:
            self.skipTest('Skipped! Unsupported dtypes for Sparse')

        indices = torch.empty(2, 0, dtype=torch.int64)
        values = torch.empty(0, dtype=dtype)
        sparse_0x0 = torch.sparse_coo_tensor(indices, values, (0, 0))
        expected = torch.sparse_coo_tensor(indices, op(values), (0, 0))
        actual = op(sparse_0x0)
        self.assertEqual(expected, actual)

# e.g., TestSparseUnaryUfuncsCPU and TestSparseUnaryUfuncsCUDA
instantiate_device_type_tests(TestSparseUnaryUfuncs, globals())

# e.g., TestSparseCPU and TestSparseCUDA
instantiate_device_type_tests(TestSparse, globals())

if __name__ == '__main__':
    run_tests()<|MERGE_RESOLUTION|>--- conflicted
+++ resolved
@@ -23,12 +23,6 @@
 from torch.testing._internal.common_dtype import (
     floating_and_complex_types, floating_and_complex_types_and, get_all_dtypes, get_all_int_dtypes,
 )
-<<<<<<< HEAD
-
-if TEST_SCIPY:
-    import scipy.sparse
-=======
->>>>>>> 7e7be526
 
 # load_tests from torch.testing._internal.common_utils is used to automatically filter tests for
 # sharding on sandcastle. This line silences flake warnings
