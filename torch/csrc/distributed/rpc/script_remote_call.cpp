#include <torch/csrc/distributed/rpc/rpc_agent.h>
#include <torch/csrc/distributed/rpc/script_remote_call.h>

#include <c10/util/C++17.h>
#include <torch/csrc/jit/serialization/pickle.h>

namespace torch {
namespace distributed {
namespace rpc {

ScriptRemoteCall::ScriptRemoteCall(
    std::shared_ptr<Operator> op,
    std::vector<at::IValue>&& stack,
    const RRefId& retRRefId,
    const ForkId& retForkId)
    : ScriptCall(std::move(op), std::move(stack)),
      retRRefId_(retRRefId),
      retForkId_(retForkId) {}

ScriptRemoteCall::ScriptRemoteCall(
    const c10::QualifiedName& qualifiedName,
    std::vector<at::IValue>&& stack,
    const RRefId& retRRefId,
    const ForkId& retForkId,
    const bool isAsyncExecution)
    : ScriptCall(qualifiedName, std::move(stack), isAsyncExecution),
      retRRefId_(retRRefId),
      retForkId_(retForkId) {}

std::unique_ptr<ScriptRemoteCall> ScriptRemoteCall::fromIValues(
    std::vector<at::IValue>& ivalues) {
  // remove the last element from values and convert it back to an RRef
  auto retForkId = RRefId::fromIValue(ivalues.back());
  ivalues.pop_back();
  auto retRRefId = ForkId::fromIValue(ivalues.back());
  ivalues.pop_back();

  auto scriptCallPtr = ScriptCall::fromIValues(ivalues);

  if (scriptCallPtr->hasOp()) {
    return std::make_unique<ScriptRemoteCall>(
        scriptCallPtr->op(), std::move(ivalues), retRRefId, retForkId);
  } else {
    return std::make_unique<ScriptRemoteCall>(
        scriptCallPtr->qualifiedName(),
        std::move(ivalues),
        retRRefId,
        retForkId,
        scriptCallPtr->isAsyncExecution());
  }
}

c10::intrusive_ptr<Message> ScriptRemoteCall::toMessageImpl() && {
  std::vector<IValue> ivalues;
  ScriptCall::toIValues(ivalues);
  ivalues.emplace_back(retRRefId_.toIValue());
  ivalues.emplace_back(retForkId_.toIValue());

  std::vector<torch::Tensor> tensor_table;
  auto payload = jit::pickle(
      c10::ivalue::Tuple::create(std::move(ivalues)), &tensor_table);

  return c10::make_intrusive<Message>(
      std::move(payload),
      std::move(tensor_table),
      MessageType::SCRIPT_REMOTE_CALL);
}

std::unique_ptr<ScriptRemoteCall> ScriptRemoteCall::fromMessage(
    const Message& message) {
  auto payload = static_cast<const char*>(message.payload().data());
  auto payload_size = message.payload().size();

  auto value = jit::unpickle(
      payload,
      payload_size,
      *RpcAgent::getCurrentRpcAgent()->getTypeResolver(),
      message.tensors());
<<<<<<< HEAD
  auto values = std::move(*std::move(value).toTuple()).elements().vec();
=======
  auto values = value.toTuple()->elements();
>>>>>>> 8076646f
  return fromIValues(values);
}

} // namespace rpc
} // namespace distributed
} // namespace torch<|MERGE_RESOLUTION|>--- conflicted
+++ resolved
@@ -76,11 +76,7 @@
       payload_size,
       *RpcAgent::getCurrentRpcAgent()->getTypeResolver(),
       message.tensors());
-<<<<<<< HEAD
-  auto values = std::move(*std::move(value).toTuple()).elements().vec();
-=======
-  auto values = value.toTuple()->elements();
->>>>>>> 8076646f
+  auto values = value.toTuple()->elements().vec();
   return fromIValues(values);
 }
 
