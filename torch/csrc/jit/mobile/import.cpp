--- conflicted
+++ resolved
@@ -225,45 +225,6 @@
       reader_(std::move(reader)),
       module_load_options_(module_load_options) {}
 
-<<<<<<< HEAD
-/**
- * Loads operators by looking them up in the Dispatcher and returns
- * the set of operator names (with overload) that are not supported
- * by the current runtime.
- */
-std::unordered_set<std::string> load_and_find_unsupported_operator_names(
-    c10::ivalue::TupleElements&& ops_list,
-    mobile::Function* function,
-    int64_t model_version) {
-  std::unordered_set<std::string> unsupported_op_names;
-  // ops_list is the list of operator names that were read in from
-  // bytecode.plk for the method that is currently being processed.
-  for (auto& op : std::move(ops_list)) {
-    auto op_item = std::move(*std::move(op).toTuple()).elements();
-    TORCH_CHECK(
-        op_item.size() >= 2,
-        "There should be either two parts (name and overload name), ",
-        "or three parts (name, overload name and number of specified args) ",
-        "for an operator");
-    c10::optional<int> num_args;
-    if (op_item.size() > 2) {
-      num_args = op_item[2].toInt();
-    }
-    auto op_found = function->append_operator(
-        op_item[0].toString()->string(),
-        op_item[1].toString()->string(),
-        num_args,
-        model_version);
-    if (!op_found) {
-      unsupported_op_names.emplace(operator_str(
-          op_item[0].toString()->string(), op_item[1].toString()->string()));
-    }
-  }
-  return unsupported_op_names;
-}
-
-=======
->>>>>>> 53f74270
 TypePtr BytecodeDeserializer::resolveTypeName(const c10::QualifiedName& qn) {
   return resolveTypeNameMobile(qn, compilation_unit_);
 }
@@ -328,23 +289,6 @@
   }
 }
 
-<<<<<<< HEAD
-void parseOperators(
-    c10::ivalue::TupleElements&& ops_list,
-    const int64_t& model_version,
-    const uint64_t& module_load_options,
-    mobile::Function* function) {
-  std::unordered_set<std::string> unsupported_op_names =
-      load_and_find_unsupported_operator_names(
-          std::move(ops_list), function, model_version);
-  if ((module_load_options & MobileModuleLoadOptions::OPERATOR_CHECK) &&
-      !unsupported_op_names.empty()) {
-    print_unsupported_ops_and_throw(unsupported_op_names);
-  }
-}
-
-=======
->>>>>>> 53f74270
 void BytecodeDeserializer::parseMethods(
     c10::ivalue::TupleElements&& vals,
     c10::optional<c10::ivalue::TupleElements>&& debug_handles,
