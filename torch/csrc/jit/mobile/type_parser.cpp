--- conflicted
+++ resolved
@@ -37,97 +37,30 @@
   lex();
 }
 
-<<<<<<< HEAD
-  // The list of non-simple types supported by currrent parser.
-  static std::unordered_set<std::string> getNonSimpleType() {
-    static std::unordered_set<std::string> nonSimpleTypes{
-        "List", "Union", "Optional", "Future", "Dict", "Tuple"};
-    return nonSimpleTypes;
-  }
+// The list of non-simple types supported by currrent parser.
+std::unordered_set<std::string> TypeParser::getNonSimpleType() {
+  static std::unordered_set<std::string> nonSimpleTypes{
+      "List", "Union", "Optional", "Future", "Dict", "Tuple"};
+  return nonSimpleTypes;
+}
 
-  // The list of custom types supported by currrent parser.
-  static std::unordered_set<std::string> getCustomType() {
-    static std::unordered_set<std::string> customeTypes{
-        kTypeTorchbindCustomClass};
-    return customeTypes;
-  }
+// The list of custom types supported by currrent parser.
+std::unordered_set<std::string> TypeParser::getCustomType() {
+  static std::unordered_set<std::string> customeTypes{
+      kTypeTorchbindCustomClass};
+  return customeTypes;
+}
 
-  // Given a PyThon str, get all contained types. It's usually used for
-  // compatibility check between model and runtime. For example:
-  // PyThon string: "Dict[int, Tuple[Tensor, Tensor, Tensor]]"
-  // contained type is: [Dict, int, Tuple, Tensor]
-  std::unordered_set<std::string> getContainedTypes() {
-    return contained_types_;
-  }
+// Given a PyThon str, get all contained types. It's usually used for
+// compatibility check between model and runtime. For example:
+// PyThon string: "Dict[int, Tuple[Tensor, Tensor, Tensor]]"
+// contained type is: [Dict, int, Tuple, Tensor]
+std::unordered_set<std::string> TypeParser::getContainedTypes() {
+  return contained_types_;
+}
 
-  TypePtr parseNonSimple(const std::string& token) {
-    if (token == "List") {
-      return CreateSingleElementType<ListType>();
-    } else if (token == "Union") {
-      std::vector<TypePtr> types;
-      expect("[");
-      while (cur() != "]") {
-        types.emplace_back(parse());
-        if (cur() != "]") {
-          expect(",");
-        }
-      }
-      expect("]");
-      return UnionType::create(types);
-    } else if (token == "Optional") {
-      return CreateSingleElementType<OptionalType>();
-    } else if (token == "Future") {
-      return CreateSingleElementType<FutureType>();
-    } else if (token == "Dict") {
-      expect("[");
-      auto key = parse();
-      expect(",");
-      auto val = parse();
-      expect("]");
-      return DictType::create(key, val);
-    } else if (token == "Tuple") {
-      std::vector<TypePtr> types;
-      expect("[");
-      while (cur() != "]") {
-        types.emplace_back(parse());
-        if (cur() != "]") {
-          expect(",");
-        }
-      }
-      expect("]");
-      return TupleType::create(types);
-    }
-    return nullptr;
-  }
-
-  TypePtr parse() {
-    std::string token = next();
-    auto simpleTypeIt = string_to_type_lut().find(token);
-    if (simpleTypeIt != string_to_type_lut().end()) {
-      if (cur() != "]" && cur() != "," && cur() != "") {
-        TORCH_CHECK(
-            false, "Simple type ", token, " is followed by ", "invalid chars.");
-      }
-      contained_types_.insert(token);
-      return simpleTypeIt->second;
-    } else if (getNonSimpleType().find(token) != getNonSimpleType().end()) {
-      contained_types_.insert(token);
-      return parseNonSimple(token);
-    } else if (token == "__torch__") {
-      return parseTorchbindClassType();
-    } else {
-=======
-TypePtr TypeParser::parse() {
-  std::string token = next();
-  auto simpleTypeIt = string_to_type_lut().find(token);
-  if (simpleTypeIt != string_to_type_lut().end()) {
-    if (cur() != "]" && cur() != "," && cur() != "") {
->>>>>>> 7d49d513
-      TORCH_CHECK(
-          false, "Simple type ", token, " is followed by ", "invalid chars.");
-    }
-    return simpleTypeIt->second;
-  } else if (token == "List") {
+TypePtr TypeParser::parseNonSimple(const std::string& token) {
+  if (token == "List") {
     return CreateSingleElementType<ListType>();
   } else if (token == "Optional") {
     return CreateSingleElementType<OptionalType>();
@@ -151,36 +84,33 @@
     }
     expect("]");
     return TupleType::create(types);
-  } else if (token == "__torch__") {
-    return parseClassType();
-  } else {
-    TORCH_CHECK(
-        false,
-        "Type ",
-        token,
-        " is not supported in the parser, ",
-        "or the token is in wrong format.");
   }
   return nullptr;
 }
 
-<<<<<<< HEAD
- private:
-  TypePtr parseTorchbindClassType() {
-    std::vector<std::string> expected_atoms{".", "torch", ".", "classes", "."};
-    for (const auto& atom : expected_atoms) {
-      expect(atom);
+TypePtr TypeParser::parse() {
+  std::string token = next();
+  auto simpleTypeIt = string_to_type_lut().find(token);
+  if (simpleTypeIt != string_to_type_lut().end()) {
+    if (cur() != "]" && cur() != "," && cur() != "") {
+      TORCH_CHECK(
+          false, "Simple type ", token, " is followed by ", "invalid chars.");
     }
+    contained_types_.insert(token);
+    return simpleTypeIt->second;
+  } else if (getNonSimpleType().find(token) != getNonSimpleType().end()) {
+    contained_types_.insert(token);
+    return parseNonSimple(token);
+  } else if (token == "__torch__") {
+    return parseTorchbindClassType();
+  } else {
+    TORCH_CHECK(
+        false, "Simple type ", token, " is followed by ", "invalid chars.");
+  }
+  return simpleTypeIt->second;
+}
 
-    std::string ns = next();
-    expect(".");
-    std::string classname = next();
-    contained_types_.insert(kTypeTorchbindCustomClass);
-    return torch::getCustomClass(std::string(kTypeTorchbindCustomClass)
-                                     .append("." + ns + "." + classname));
-  }
-=======
-TypePtr TypeParser::parseClassType() {
+TypePtr TypeParser::parseTorchbindClassType() {
   std::vector<std::string> expected_atoms{".", "torch", ".", "classes", "."};
   for (const auto& atom : expected_atoms) {
     expect(atom);
@@ -189,11 +119,10 @@
   std::string ns = next();
   expect(".");
   std::string classname = next();
-
-  return torch::getCustomClass(
-      std::string("__torch__.torch.classes." + ns + "." + classname));
+  contained_types_.insert(kTypeTorchbindCustomClass);
+  return torch::getCustomClass(std::string(kTypeTorchbindCustomClass)
+                                   .append("." + ns + "." + classname));
 }
->>>>>>> 7d49d513
 
 void TypeParser::expect(const std::string& s) {
   auto token = next();
@@ -245,46 +174,13 @@
   return token;
 }
 
-<<<<<<< HEAD
-  std::string pythonStr_;
-  size_t start_;
-  std::string next_token_;
-  // Store all contained types when parsing a string
-  std::unordered_set<std::string> contained_types_;
-};
-} // namespace
-=======
 std::string& TypeParser::cur() {
   return next_token_;
 }
->>>>>>> 7d49d513
 
 TORCH_API TypePtr parseType(const std::string& pythonStr) {
   TypeParser parser(pythonStr);
   return parser.parse();
 }
 
-// Get all contained type given a string
-TORCH_API std::unordered_set<std::string> getContainedTypes(
-    const std::string& pythonStr) {
-  TypeParser parser(pythonStr);
-  parser.parse();
-  return parser.getContainedTypes();
-}
-
-// Get all supported type given a runtime
-TORCH_API std::unordered_set<std::string> getSupportedType() {
-  std::unordered_set<std::string> supported_types;
-  for (const auto& it : string_to_type_lut()) {
-    supported_types.insert(it.first);
-  }
-  supported_types.insert(
-      TypeParser::getNonSimpleType().begin(),
-      TypeParser::getNonSimpleType().end());
-  supported_types.insert(
-      TypeParser::getCustomType().begin(), TypeParser::getCustomType().end());
-
-  return supported_types;
-}
-
 } // namespace c10