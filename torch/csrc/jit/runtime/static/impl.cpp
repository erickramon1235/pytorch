#include <torch/csrc/jit/runtime/static/impl.h>

#include <ATen/MemoryOverlap.h>
#include <ATen/core/interned_strings.h>
#include <ATen/record_function.h>
#include <c10/core/CPUAllocator.h>
#include <c10/core/InferenceMode.h>
#include <c10/util/irange.h>
#include <caffe2/core/scope_guard.h>
#include <caffe2/core/timer.h>
#include <torch/csrc/jit/ir/alias_analysis.h>
#include <torch/csrc/jit/jit_log.h>
#include <torch/csrc/jit/passes/canonicalize.h>
#include <torch/csrc/jit/passes/dead_code_elimination.h>
#include <torch/csrc/jit/passes/freeze_module.h>
#include <torch/csrc/jit/passes/remove_mutation.h>
#include <torch/csrc/jit/passes/subgraph_rewrite.h>
#include <torch/csrc/jit/passes/variadic_ops.h>
#include <torch/csrc/jit/runtime/static/memory_planner.h>
#include <torch/csrc/jit/runtime/static/ops.h>
#include <torch/csrc/jit/runtime/static/passes.h>
#include <torch/csrc/jit/runtime/vararg_functions.h>
#include <stdexcept>

#ifdef FBCODE_CAFFE2
#include <folly/dynamic.h>
#include <folly/json.h>
#endif

namespace torch {
namespace jit {

// graph must be frozen or canEnableStaticRuntime would return false if there's
// any prim::CallMethod op left in the graph
bool canEnableStaticRuntime(const std::shared_ptr<torch::jit::Graph>& graph) {
  // check for sub-blocks
  bool can_support = true;
  bool has_blocks = false;
  for (auto* node : graph->block()->nodes()) {
    if (node->blocks().size() > 0) {
      has_blocks = true;
      VLOG(1) << "Found nested sub-blocks in graph at node: "
              << PrintNode(node);
    }
    if (node->kind() == prim::Constant) {
      continue;
    }
    // check if can get op from Node
    const Operator* op = node->maybeOperator();
    if (!op && !nativeOpIsRegistered(node->kind())) {
      can_support = false;
      LOG(WARNING) << "Found unsupported op: " << node->kind().toQualString();
    }
  }
  if (has_blocks) {
    LOG(WARNING)
        << "Found nested sub-block in graph. Static Runtime doesn't support nested sub-blocks.";
    can_support = false;
  }
  return can_support;
}

namespace {

void OptimizeGraph(
    std::shared_ptr<torch::jit::Graph>& graph,
    const StaticModuleOptions& opts) {
  GRAPH_DUMP("Before optimizations: ", graph);
  Inline(*graph);
  ConstantPropagation(graph);
  Canonicalize(graph);
  ConstantPropagation(graph);
  RemoveTensorMutation(graph);
  ConstantPropagation(graph);
  EliminateDeadCode(graph);
  FuseInferenceOpsForSparseNN(graph);
  UseVariadicCat(graph);
  UseVariadicStack(graph);
  if (opts.enable_out_variant) {
    FuseSignLog1P(graph);
  }

  // TODO: we can avoid this guard by moving operations
  // to exposed folders.
#ifdef FBCODE_CAFFE2
  if (opts.enable_out_variant) {
    FuseListUnpack(graph);
    ReplaceWithCopy(graph);
    EnableStaticRuntimeLayerNorm(graph);
  }
#endif
  ConstantPropagation(graph);
  RemoveImmutableInputDictLookups(graph);
  UseVariadicTupleUnpack(graph);
  GRAPH_DUMP("Final graph after optimizations: ", graph);
}

// remove unused input 0 from graph
bool RemoveSelfFromGraphInput(std::shared_ptr<torch::jit::Graph>& graph) {
  if (graph->inputs().at(0)->type()->is_module()) {
    if (graph->inputs().at(0)->hasUses()) {
      return false;
    }
    graph->eraseInput(0);
  }
  return true;
}

// remove "self" from function schema
c10::FunctionSchema RemoveSelfFromSchema(const c10::FunctionSchema& s) {
  TORCH_CHECK(s.arguments().size() >= 1 && s.arguments()[0].name() == "self");
  std::vector<Argument> args({s.arguments().begin() + 1, s.arguments().end()});
  return s.cloneWithArguments(args);
}

bool mayContainAlias(AliasDb& db, const Value* a, const Value* b) {
  // NOLINTNEXTLINE(cppcoreguidelines-pro-type-const-cast)
  return db.mayContainAlias(const_cast<Value*>(a), const_cast<Value*>(b));
}

bool mayContainAlias(
    AliasDb& db,
    const FastSet<const Value*>& a,
    const FastSet<const Value*>& b) {
  std::vector<Value*> as;
  std::vector<Value*> bs;
  as.reserve(a.size());
  for (auto* v : a) {
    // NOLINTNEXTLINE(cppcoreguidelines-pro-type-const-cast)
    as.emplace_back(const_cast<Value*>(v));
  }
  bs.reserve(b.size());
  for (auto* v : b) {
    // NOLINTNEXTLINE(cppcoreguidelines-pro-type-const-cast)
    bs.emplace_back(const_cast<Value*>(v));
  }
  return db.mayContainAlias(as, bs);
}

// Get set of all inputs/outputs/constants (always alive) and their aliases
FastSet<const Value*> GetAlwaysAliveValues(
    const std::shared_ptr<torch::jit::Graph>& graph,
    AliasDb& db) {
  // a set of Values whose live-range exceed current inference
  FastSet<const Value*> always_alive;

  // mark inputs, constants, outputs as always_alive
  for (const auto* input : graph->inputs()) {
    always_alive.insert(input);
  }
  for (const auto* output : graph->outputs()) {
    always_alive.insert(output);
  }
  for (const auto* node : graph->nodes()) {
    if (node->kind() == prim::Constant) {
      for (const auto* output : node->outputs()) {
        always_alive.insert(output);
      }
    }
  }

  // insert aliases of always live Values
  for (const auto* node : graph->nodes()) {
    // constants are already in the always_alive set
    if (node->kind() != prim::Constant) {
      for (const auto* v : node->outputs()) {
        if (mayContainAlias(db, {v}, always_alive)) {
          always_alive.insert(v);
        }
      }
    }
  }
  return always_alive;
}

//  Map each value to all values that are alive at the same time.
using LivenessMap = FastMap<const Value*, FastSet<const Value*>>;

//  The algorithm does a traversal of the execution graph
//  while keeping track of the live values.
LivenessMap GetLivenessMap(
    const std::shared_ptr<torch::jit::Graph>& graph,
    const FastSet<const Value*>& always_alive,
    AliasDb& db) {
  // map a Value to a set of Values that overlap live-ranges with the Value's
  FastMap<const Value*, FastSet<const Value*>> liveness_map;

  // map Values to its creation order in graph (Note: only traverse top-level
  // nodes such that nodes under control-flows are represented by top-level
  // block nodes)
  std::vector<const Value*> values_in_creation_order;
  FastMap<const Value*, size_t> values_to_idx_in_creation_order;
  for (const auto* node : graph->nodes()) {
    for (const auto* v : node->outputs()) {
      values_to_idx_in_creation_order.emplace(
          v, values_in_creation_order.size());
      values_in_creation_order.emplace_back(v);
    }
  }

  // presence of a Value in live_values_use_chain means the Value alive
  // Value mapped to set of Nodes that may use the Value (i.e., use-chain of
  // Value)
  FastMap<const Value*, FastSet<const Node*>> live_values_use_chain;
  // Node mapped to set of Values that the Node may use (i.e., def-chain of node
  // inputs)
  FastMap<const Node*, FastSet<const Value*>> live_nodes_def_chain;

  // add v to the current liveness_map
  std::function<void(const Value* v)> add_live_value_fn = [&](const Value* v) {
    if (liveness_map.count(v)) {
      return;
    }

    auto& v_live_set = liveness_map[v] = {};

    for (const auto& live_v : live_values_use_chain) {
      v_live_set.insert(live_v.first);
      liveness_map.at(live_v.first).insert(v);
    }

    // only add values to the live set if they
    // have deps, otherwise they die immediately
    if (v->uses().size()) {
      live_values_use_chain[v] = {};
    }

    // record the relationship between v (Value) and its uses (Node)
    for (const auto& u : v->uses()) {
      const auto* node = u.user;
      live_values_use_chain.at(v).insert(node);
      live_nodes_def_chain[node].insert(v);
    }

    // FIXME(penguin): the following alias refinement seems to assume
    // that `v` refers to a new  tensor created by the node that defines
    // v, thus other Values "before" the node that defines `v` cannot
    // possibly be aliased to `v`.
    // TODO(penguin): Is it a limitation of TS alias analysis
    // so that we need to do such refinement? If so, better improve
    // alias analysis so that we dont need this special handling here
    //
    // Refine aliases of v by include only those created after v
    std::vector<const Value*> refined_aliases;
    auto idx = values_to_idx_in_creation_order[v];
    for (; idx < values_in_creation_order.size(); ++idx) {
      auto* alias_v = values_in_creation_order[idx];
      if (mayContainAlias(db, v, alias_v)) {
        refined_aliases.emplace_back(alias_v);
      }
    }
    // for all the values in the alias set,
    // we set them "alive"
    for (auto* aliased_v : refined_aliases) {
      add_live_value_fn(aliased_v);
      for (const auto& u : aliased_v->uses()) {
        const auto* node = u.user;
        // track deps of the aliased values is if they
        // are our own
        live_values_use_chain.at(v).insert(node);
        live_nodes_def_chain[node].insert(v);
      }
    }
  };

  auto traverse_node_fn = [&](const Node* node,
                              std::vector<const Value*>& dead) {
    if (live_nodes_def_chain.count(node)) {
      for (const auto* v : live_nodes_def_chain.at(node)) {
        live_values_use_chain.at(v).erase(node);
        if (!live_values_use_chain.at(v).size()) {
          dead.emplace_back(v);
        }
      }
    }
  };

  for (const auto* node : graph->nodes()) {
    for (const auto* v : node->outputs()) {
      if (always_alive.count(v) == 0) {
        add_live_value_fn(v);
      }
    }

    std::vector<const Value*> dead;
    traverse_node_fn(node, dead);
    for (const auto* dead_value : dead) {
      live_values_use_chain.erase(dead_value);
    }
  }

  for (const auto& v : live_values_use_chain) {
    TORCH_CHECK(always_alive.count(v.first));
  }

  for (const auto* node : graph->nodes()) {
    auto inputs = node->inputs();
    auto outputs = node->outputs();
    for (const auto* input : inputs) {
      for (const auto* output : outputs) {
        auto input_it = liveness_map.find(input);
        if (input_it == liveness_map.end()) {
          continue;
        }
        auto output_it = liveness_map.find(output);
        if (output_it == liveness_map.end()) {
          continue;
        }
        input_it->second.insert(output);
        output_it->second.insert(input);
      }
    }
    auto insert_all_pairs_in_liveness_map =
        [&](at::ArrayRef<const Value*> values) {
          for (size_t i = 0; !values.empty() && i < values.size() - 1; ++i) {
            auto value_it = liveness_map.find(values[i]);
            if (value_it == liveness_map.end()) {
              continue;
            }
            for (size_t j = i + 1; j < values.size(); ++j) {
              auto value2_it = liveness_map.find(values[j]);
              if (value2_it != liveness_map.end()) {
                value_it->second.insert(values[j]);
                value2_it->second.insert(values[i]);
              }
            }
          }
        };
    // All inputs should be alive at the same time.
    insert_all_pairs_in_liveness_map(inputs);

    // All outputs should be alive at the same time.
    insert_all_pairs_in_liveness_map(outputs);
  };

  return liveness_map;
};

// Collect the set of Values that are candidates for memory planning:
//   - Values that are used in in-place operators (i.e., _out variants), and
//   - excluding those that are either inputs or outputs of
//     non in-place operators
//
// Returns
//   first: Values that are candidates for memory planning
//   second: A deterministc order of all values
std::pair<std::vector<const Value*>, std::vector<const Value*>>
GetMemoryPlanningCandidates(
    const std::shared_ptr<torch::jit::Graph>& graph,
    const FastMap<Node*, bool>& node_has_out_variant) {
  // for determinism
  FastSet<const Value*> seen_values;
  std::vector<const Value*> all_values;
  FastSet<const Value*> can_reuse;
  // values used by unsupported ops (as either inputs or outputs)
  // these need to be removed from "can_reuse" after analyzing all nodes
  FastSet<const Value*> cannot_reuse;
  for (auto* n : graph->nodes()) {
    bool can_reuse_inputs_outputs =
        canReuseInputsOutputs(n, node_has_out_variant);
    for (const auto* v : n->inputs()) {
      if (!seen_values.count(v)) {
        all_values.emplace_back(v);
        seen_values.insert(v);
      }
      if (can_reuse_inputs_outputs) {
        can_reuse.insert(v);
      } else {
        cannot_reuse.insert(v);
      }
    }
    for (const auto* v : n->outputs()) {
      all_values.emplace_back(v);
      seen_values.insert(v);
      if (can_reuse_inputs_outputs) {
        can_reuse.insert(v);
      } else {
        cannot_reuse.insert(v);
      }
    }
  }
  for (const auto* v : cannot_reuse) {
    can_reuse.erase(v);
  }
  // find a deterministic order
  std::vector<const Value*> optimizable;
  for (const auto* v : all_values) {
    if (can_reuse.count(v)) {
      optimizable.emplace_back(v);
      can_reuse.erase(v);
    }
  }
  return std::make_pair(optimizable, all_values);
}

// Equipped with a liveness map we can allocate memory to
// ivalues, reusing memory along the way. However, we are
// constrained by the set of optimizable_values
// (inputs/outputs of out variants). Inputs/outputs of view ops
// can't be reused.
//
// Algorithm:
// # clusters of values sharing the same memory
// # are called "value_to_same_storage_values" in the implementation
// # inserting into a cluster denotes sharing memory.
//
// clusters = {}
// for all v in optimzable_values:
//   for all cluster in clusters: # can we insert into cluster?
//     for all live_v in live_during(v):
//        if cluster.contains(live_v):
//          skip to next custer
//     cluster.add(v)
//     skip to next v
//   if no cluster found:
//     clusters.add(cluster{v})
//
//
// NB: This is a deterministic implementation, which makes it easier to tune
// and debug.
FastMap<const Value*, std::vector<const Value*>> GenerateSameStorageValues(
    const LivenessMap& alive_during,
    const FastSet<const Value*>& always_alive,
    const std::pair<std::vector<const Value*>, std::vector<const Value*>>&
        optimizable,
    AliasDb& db) {
  const auto& optimizable_values = optimizable.first;
  const auto& all_values = optimizable.second;

  // map Value* to a set Value* that can share the same storage with it
  FastMap<const Value*, std::vector<const Value*>> same_storage_values;

  // make new_v and old_v map to the same storage (i.e., add to each other's
  // same_storage_values set)
  auto share_storage_fn = [&](const Value* new_v, const Value* old_v) {
    if (new_v == old_v) {
      return;
    }
    DCHECK(same_storage_values.count(old_v));
    FastSet<const Value*> seen;
    std::vector<const Value*> values;
    for (auto* v : same_storage_values.at(old_v)) {
      if (seen.count(v)) {
        continue;
      }
      seen.insert(v);
      values.emplace_back(v);
    }
    for (auto* v : same_storage_values.at(new_v)) {
      if (seen.count(v)) {
        continue;
      }
      seen.insert(v);
      values.emplace_back(v);
    }
    for (const auto* v : values) {
      same_storage_values[v] = values;
    }
  };

  // initialize with known same_storage_values (aliasing values)
  for (const auto* v : all_values) {
    if (!same_storage_values.count(v)) {
      same_storage_values[v] = {v};
    }
    // skip always alive values (alias inputs/outputs/weights)
    if (always_alive.count(v)) {
      continue;
    }
    for (const auto& p : same_storage_values) {
      // NB: this means we cannot optimize operations that "sometimes alias"
      // TODO: add a more robust check of this behavior at runtime
      // FIXME (penguin): this handling makes v and MayAlias(v) share the
      // same storage, which is not correct.
      if (db.mayAlias(p.first, v)) {
        share_storage_fn(v, p.first);
      }
    }
  }

  // to preserve determinism
  std::vector<const Value*> seen;

  auto compute_liveset_fn =
      [&always_alive, &alive_during, &same_storage_values](
          FastSet<const Value*>& live, const Value* v) {
        for (const auto* sv : same_storage_values.at(v)) {
          const auto& l = alive_during.count(sv) ? alive_during.at(sv)
                                                 : FastSet<const Value*>{};
          live.insert(l.begin(), l.end());
        }
        live.insert(always_alive.begin(), always_alive.end());
      };

  // check if same_storage_values[s] intersects with live
  auto intersect_fn = [&same_storage_values](
                          FastSet<const Value*>& live, const Value* s) {
    bool intersect = false;
    for (const auto* v : same_storage_values.at(s)) {
      if (live.count(v)) {
        intersect = true;
        break;
      }
    }
    return intersect;
  };

  for (const auto* v : optimizable_values) {
    if (always_alive.count(v)) {
      continue;
    }
    // get values that are live during the lifetime of v
    FastSet<const Value*> live;
    compute_liveset_fn(live, v);
    for (const auto* s : seen) {
      // if live(same_storage_values[v]) and same_storage_values[s]
      // do not overlap, then s and v can share the same storage
      if (!intersect_fn(live, s)) {
        share_storage_fn(v, s);
        // since s is added to same_storage_values[v], live needs
        // to be recomputed, so bail out here
        break;
      }
    }
    seen.emplace_back(v);
  }

  return same_storage_values;
}

void PrepareGraphForStaticModule(
    std::shared_ptr<torch::jit::Graph> graph,
    const StaticModuleOptions& opts) {
  TORCH_CHECK(canEnableStaticRuntime(graph));
  OptimizeGraph(graph, opts);
}

std::pair<std::shared_ptr<Graph>, std::shared_ptr<Module>>
PrepareForStaticModule(
    const torch::jit::Module& m,
    bool is_frozen,
    const StaticModuleOptions& opts) {
  VLOG(1) << "StaticModuleOptions: cleanup_activations "
          << opts.cleanup_activations << ", enable_out_variant "
          << opts.enable_out_variant << ", optimize_memory"
          << opts.optimize_memory << ", optimize_graph_output_memory"
          << opts.optimize_graph_output_memory;

  std::shared_ptr<Module> module_ptr;
  if (!is_frozen) {
    auto module = m.copy();
    module.eval();
    module_ptr = std::make_shared<Module>(freeze_module(module));
  } else {
    module_ptr = std::make_shared<Module>(m.copy());
  }

  Method method = module_ptr->get_method("forward");
  auto graph = module_ptr->get_method("forward").graph();

  // graph->dump();
  PrepareGraphForStaticModule(graph, opts);

  return std::make_pair(graph, module_ptr);
}

std::pair<std::shared_ptr<Graph>, std::shared_ptr<Module>>
PrepareForStaticModule(
    std::shared_ptr<torch::jit::Graph> graph,
    const StaticModuleOptions& opts) {
  PrepareGraphForStaticModule(graph, opts);
  return std::make_pair(graph, nullptr);
}

} // namespace

StaticModule::StaticModule(
    std::shared_ptr<torch::jit::Graph> g,
    const StaticModuleOptions& opts)
    : StaticModule(PrepareForStaticModule(g->copy(), opts), opts) {}

StaticModule::StaticModule(
    const torch::jit::Module& m,
    bool is_frozen,
    const StaticModuleOptions& opts)
    : StaticModule(PrepareForStaticModule(m, is_frozen, opts), opts) {}

StaticModule::StaticModule(
    std::pair<std::shared_ptr<torch::jit::Graph>, std::shared_ptr<Module>>
        graph_and_module,
    const StaticModuleOptions& opts)
    : opts_(opts),
      graph_(std::move(graph_and_module.first)),
      module_(std::move(graph_and_module.second)) {
  // check opt flags
  if (opts.optimize_graph_output_memory) {
    TORCH_CHECK(
        opts_.enable_out_variant && opts_.optimize_memory,
        "When optimize_graph_output_memory is true, enable_out_variant and optimize_memory must be set to true");
  }
  if (opts_.optimize_memory) {
    TORCH_CHECK(
        opts_.enable_out_variant,
        "When optimize_memory is true, enable_out_variant must be set to true");
  }

  // handle schema
  if (module_) {
    Method method = module_->get_method("forward");
    schema_ = method.function().getSchema();
    if (RemoveSelfFromGraphInput(graph_)) {
      schema_ = RemoveSelfFromSchema(method.function().getSchema());
    } else {
      first_input_is_self_ = true;
      schema_ = method.function().getSchema();
    }
  }

  // map Value* to IValue (from inputs or prim::Constant) or null
  FastMap<Value*, IValue*> value_to_ivalue;
  // map Value* to its SSA definition IR
  FastMap<Value*, DefInfo> value_to_ssa_def;

  // N inputs map to the first N entries in storage
  for (const auto i : c10::irange(graph_->inputs().size())) {
    Value* input = graph_->inputs()[i];
    value_to_ivalue[input] = nullptr;
    value_to_ssa_def[input] = std::make_pair(INPUT_VALUE, i);
  }

  // NB: before optimizing the order of execution, ensure that the
  // memory optimization pass (LivenessMap) is
  // aware of the new order!

  // Fill constants first, so we have a std::vector<IValue> we can reference
  // later
  for (Node* node : graph_->nodes()) {
    if (node->kind() != prim::Constant) {
      continue;
    }
    auto* v = node->output();
    TORCH_CHECK(v->type()->kind() != FunctionType::Kind);
    constants_.emplace_back(toIValue(v).value());
  }
  {
    // construct SSA definition for constant nodes
    int i = 0;
    for (Node* node : graph_->nodes()) {
      if (node->kind() != prim::Constant) {
        continue;
      }
      auto* v = node->output();
      value_to_ssa_def[v] = std::make_pair(CONSTANT_VALUE, i);
      value_to_ivalue[v] = &(constants_[i++]);
    }
  }

  // construct SSA definition for non-constant nodes
  int node_idx = 0;
  FastMap<Node*, bool> node_has_out_variant;
  for (Node* node : graph_->nodes()) {
    if (node->kind() == prim::Constant) {
      continue;
    }
    auto ivalue_inputs =
        std::make_unique<const IValue*[]>(node->inputs().size());
    std::vector<DefInfo> input_ssa_defs;
    size_t idx = 0;
    for (Value* input : node->inputs()) {
      ivalue_inputs[idx++] = value_to_ivalue.at(input);
      input_ssa_defs.emplace_back(value_to_ssa_def.at(input));
    }
    node_inputs_ssa_def_map_[node_idx] = input_ssa_defs;
    nodes_.emplace_back(
        node, std::move(ivalue_inputs), idx, opts.enable_out_variant);
    node_has_out_variant.emplace(node, nodes_.back().has_out_variant());
    for (const auto i : c10::irange(node->outputs().size())) {
      value_to_ivalue[node->outputs()[i]] = nullptr;
      value_to_ssa_def[node->outputs()[i]] = std::make_pair(node_idx, i);
    }
    node_idx++;
  }
  for (auto& pnode : nodes_) {
    if (pnode.outputs().second == 1 &&
        isOptimizableContainerType(pnode.node(), node_has_out_variant)) {
      node_is_optimizable_container_type_.emplace(pnode.node());
    }
  }
  for (auto output : graph_->outputs()) {
    output_ssa_defs_.emplace_back(value_to_ssa_def[output]);
  }

  // Prepare for memory planning
  AliasDb alias_db(graph_);
  external_values_ = GetAlwaysAliveValues(graph_, alias_db);

  if (opts_.optimize_memory) {
    auto lm = GetLivenessMap(graph_, external_values_, alias_db);
    auto values = GetMemoryPlanningCandidates(graph_, node_has_out_variant);
    value_to_same_storage_values_ =
        GenerateSameStorageValues(lm, external_values_, values, alias_db);
  }
}

const StaticModuleOptions& StaticModule::opts() const {
  return opts_;
}

size_t StaticModule::num_outputs() const {
  return graph_->outputs().size();
}

size_t StaticModule::num_inputs() const {
  return graph_->inputs().size();
}

StaticRuntime& StaticModule::runtime() {
  if (!cached_runtime_) {
    cached_runtime_ = std::make_unique<StaticRuntime>(*this);
  }
  return *cached_runtime_;
}

std::vector<at::Tensor> StaticModule::operator()(
    const std::vector<at::Tensor>& inps) {
  return runtime()(inps);
}
c10::IValue StaticModule::operator()(
    const std::vector<c10::IValue>& args,
    const std::unordered_map<std::string, c10::IValue>& kwargs) {
  return runtime()(args, kwargs);
}

StaticRuntime::StaticRuntime(const StaticModule& sm) : static_module_(sm) {
  // NB: create unchanging std::vector<IValue>s we can reference
  inputs_.resize(sm.num_inputs());
  nodes_.resize(sm.nodes().size());

  for (const auto idx : c10::irange(sm.nodes().size())) {
    const auto& n_ref = sm.nodes()[idx];
    nodes_[idx] = n_ref; // copy the node
    auto& n = nodes_[idx];
    // hook up the inputs

    for (const auto i : c10::irange(n.inputs().second)) {
      if (n.inputs().first[i] == nullptr) {
        int node_idx = 0;
        int out_idx = 0;
        std::tie(node_idx, out_idx) = sm.index_map().at(idx)[i];
        DCHECK(out_idx >= 0);
        // input
        if (node_idx == StaticModule::INPUT_VALUE) {
          n.set_input(i, &inputs_[out_idx]);
        } else if (node_idx == StaticModule::CONSTANT_VALUE) {
          n.set_input(i, &sm.constants()[out_idx]);
        } else {
          DCHECK(node_idx >= 0);
          n.set_input(i, &(nodes_[node_idx].Output(out_idx)));
        }
      }
    }
  }

  for (const auto& index_pair : sm.output_indices()) {
    int node_idx = 0;
    int out_idx = 0;
    std::tie(node_idx, out_idx) = index_pair;
    if (node_idx == StaticModule::INPUT_VALUE) {
      outputs_.emplace_back(&inputs_[out_idx]);
    } else if (node_idx == StaticModule::CONSTANT_VALUE) {
      // This is a very rare case where const correctness
      // breaks -- the user is returning a constant from
      // the graph.
      // NOLINTNEXTLINE(cppcoreguidelines-pro-type-const-cast)
      outputs_.emplace_back(const_cast<IValue*>(&sm.constants()[out_idx]));
    } else {
      auto* out = &nodes_[node_idx].Output(out_idx);
      outputs_.emplace_back(out);
    }
  }
}

StaticRuntime::~StaticRuntime() = default;

std::vector<at::Tensor> StaticRuntime::operator()(
    const std::vector<at::Tensor>& inps) {
  std::vector<c10::IValue> stack;
  stack.resize(inps.size());
  for (const auto i : c10::irange(inps.size())) {
    stack[i] = inps[i];
  }

  c10::IValue v =
      (*this)(stack, std::unordered_map<std::string, c10::IValue>());

  std::vector<at::Tensor> out;

  if (v.isTuple()) {
    auto t = v.toTuple();
    for (const auto& el : t->elements()) {
      out.emplace_back(el.toTensor());
    }
  } else {
    out.emplace_back(v.toTensor());
  }
  return out;
}

void StaticRuntime::set_inputs(
    const std::vector<c10::IValue>& args,
    const std::unordered_map<std::string, c10::IValue>& kwargs) {
  if (!kwargs.empty()) {
    // This is not ideal
    TORCH_CHECK(
        static_module_.schema(),
        "Schema is not available. Consider creating the Static Runtime "
        "with StaticModule(const torch::jit::Module& m) instead.");
    std::vector<c10::IValue> stack;
    stack.reserve(inputs_.size());
    if (static_module_.first_input_is_self()) {
      stack.emplace_back(static_module_.module()._ivalue());
    }
    stack.insert(stack.end(), args.begin(), args.end());

    static_module_.schema()->checkAndNormalizeInputs(stack, kwargs);
    DCHECK_EQ(inputs_.size(), stack.size());
    for (const auto i : c10::irange(stack.size())) {
      Input(i) = std::move(stack[i]);
    }
  } else {
    if (static_module_.first_input_is_self()) {
      Input(0) = static_module_.module()._ivalue();
      DCHECK_EQ(inputs_.size(), args.size() + 1);
      for (const auto i : c10::irange(args.size())) {
        Input(i + 1) = args[i];
      }
    } else {
      DCHECK_EQ(inputs_.size(), args.size());
      for (const auto i : c10::irange(args.size())) {
        Input(i) = args[i];
      }
    }
  }
}

c10::IValue StaticRuntime::operator()(
    const std::vector<c10::IValue>& args,
    const std::unordered_map<std::string, c10::IValue>& kwargs) {
  // We assume inference workloads, so we do not need
  // autograd. Enabling this is a significant win on dispatcher
  // overhead because it saves a round of dispatch for at least some
  // functions, such as resize_ and resize_as_.
  c10::InferenceMode mode;

  if (planner_) {
    planner_->allocate();
  }

  set_inputs(args, kwargs);

  // NB: before optimizing the order of execution, ensure that the
  // memory optimization pass (LivenessMap) is
  // aware of the new order!
  for (auto& n : nodes_) {
    // LOG(INFO) << "Running node: " << PrintNode(n.node());
    n.run();
  }

  if (static_module_.opts().cleanup_activations) {
    // MemoryPlanner is created after the first invocation of `run()`. This is
    // done intentionally because MemoryPlanner uses `Tensor` sizes of the
    // previous `run()` for memory planning of subsequent runs
    if (!planner_) {
      planner_ = std::make_unique<MemoryPlanner>(
          this,
          static_module_.values_share_same_storage(),
          static_module_.external_values(),
          static_module_.opts().enable_out_variant,
          static_module_.opts().optimize_graph_output_memory);
    }
    planner_->deallocate();
    // clean up owning refs of input tensors
    clean_up_input_ivalues();
  }

  // no need to keep references of outputs in static runtime anymore
  if (static_module_.num_outputs() > 1) {
    std::vector<c10::IValue> outputs;
    outputs.reserve(static_module_.num_outputs());
    for (const auto i : c10::irange(static_module_.num_outputs())) {
      // use move here. Otherwise, clean up outputs_[i] explicitly
      outputs.emplace_back(std::move(*outputs_[i]));
    }
    return c10::ivalue::Tuple::create(std::move(outputs));
  }

#ifndef NDEBUG
  check_for_memory_leak(false);
#endif

  // use move here. Otherwise, clean up outputs_[0] explicitly
  return std::move(*outputs_[0]);
}

namespace {

std::string generate_latency_json(const std::string& label, double millis) {
#ifdef FBCODE_CAFFE2
  folly::dynamic json = folly::dynamic::object();
  json["type"] = label;
  json["metric"] = "latency";
  json["unit"] = "ms";
  json["value"] = millis;
  return "PyTorchObserver " + folly::toJson(json);
#else
  return "";
#endif
}

} // namespace

void StaticRuntime::benchmark(
    const std::vector<c10::IValue>& args,
    const std::unordered_map<std::string, c10::IValue>& kwargs,
    const int warmup_runs,
    const int main_runs,
    bool print_per_node_time,
    bool generate_ai_pep_output) {
  float time_per_iter = benchmark_model(args, kwargs, warmup_runs, main_runs);
  std::cout << "Static runtime ms per iter: " << time_per_iter
            << ". Iters per second: " << 1000.0 / time_per_iter << std::endl;

  IndividualMetrics results =
      benchmark_individual_ops(args, kwargs, warmup_runs, main_runs);

  if (print_per_node_time) {
    for (const auto i : c10::irange(nodes_.size())) {
      const Node* node = nodes_[i].node();
      std::cout << "Node #" << i << ": " << results.time_per_node[i]
                << " ms/iter, ";
      node->print(std::cout, 0, nullptr, false);
    }
  }

  std::vector<std::pair<std::string, double>> time_per_node_type_vec{
      results.time_per_node_type.begin(), results.time_per_node_type.end()};
  std::sort(
      time_per_node_type_vec.begin(),
      time_per_node_type_vec.end(),
      [](auto& left, auto& right) { return left.second > right.second; });

  std::cout << "Time per node type:" << std::endl;
  for (const auto& p : time_per_node_type_vec) {
    const std::string& kind = p.first;
    const double ms = p.second;
    std::cout << std::setw(15) << ms << " ms. " << std::setw(10)
              << results.percent_per_node_type[kind] << "%. " << kind << " ("
              << results.instances_per_node_type[kind] << " nodes";
    if (results.out_nodes.count(kind)) {
      std::cout << ", out variant)" << std::endl;
    } else if (results.native_nodes.count(kind)) {
      std::cout << ", native)" << std::endl;
    } else {
      std::cout << ")" << std::endl;
    }

    if (generate_ai_pep_output) {
      LOG(INFO) << generate_latency_json(kind, ms);
    }
  }
  if (generate_ai_pep_output) {
    LOG(INFO) << generate_latency_json(
        "static_runtime_first_iter", results.first_iter_time);
  }
  std::cout << std::setw(15) << results.total_time << " ms. in Total"
            << std::endl;
  std::cout << "StaticRuntime setup time: " << results.setup_time << " ms"
            << std::endl;
  std::cout << "Memory allocation time: " << results.memory_alloc_time
            << " ms\n";
  std::cout << "Memory deallocation time: " << results.memory_dealloc_time
            << " ms" << std::endl;
  std::cout << "Outputs deallocation time: " << results.output_dealloc_time
            << " ms" << std::endl;
  std::cout << "First iter time: " << results.first_iter_time << " ms"
            << std::endl;

  if (planner_) {
    std::cout << "Total number of managed tensors: "
              << planner_->total_num_managed_tensors() << std::endl;
    std::cout << "Total number of unmanaged values: "
              << planner_->total_num_unmanaged() << std::endl;
    std::cout << "Total memory managed: " << planner_->total_managed()
              << " bytes" << std::endl;
    if (static_module_.opts().optimize_memory) {
      std::cout << "Total number of reused tensors: "
                << planner_->total_reused_tensors() << std::endl;
    }
    std::cout << "Total number of 'out' variant nodes/total number of nodes: "
              << results.out_nodes_count << "/" << results.total_nodes_count
              << " ("
              << 100.0 * (results.out_nodes_count) /
            static_cast<float>(results.total_nodes_count)
              << "%)" << std::endl;
  }
  check_for_memory_leak();

#ifndef NDEBUG
  display_nodes(args, kwargs);
#endif
}

float StaticRuntime::benchmark_model(
    const std::vector<c10::IValue>& args,
    const std::unordered_map<std::string, c10::IValue>& kwargs,
    const int warmup_runs,
    const int main_runs) {
  TORCH_CHECK(warmup_runs >= 0 && main_runs >= 1);

  for (const auto i : c10::irange(warmup_runs)) {
    (void)i; // Suppress unused variable warning
    operator()(args, kwargs);
  }
  caffe2::Timer timer;
  for (const auto i : c10::irange(main_runs)) {
    (void)i; // Suppress unused variable warning
    operator()(args, kwargs);
  }
  float millis = timer.MilliSeconds();
  return millis / static_cast<float>(main_runs);
}

bool display_ivalue(const IValue& iv) {
  if (iv.isTensor()) {
    std::cout << "Tensor " << iv.toTensor().toString() << " {";
    for (const auto i : c10::irange(iv.toTensor().sizes().size())) {
      std::cout << iv.toTensor().sizes()[i];
      if (iv.toTensor().sizes().size() > i + 1) {
        std::cout << ", ";
      }
    }
    std::cout << "}\n";
    return true;
  } else if (iv.isTensorList()) {
    std::cout << "TensorList {" << iv.toTensorList().size() << "}\n";
    return true;
  } else if (iv.isGenericDict()) {
    std::cout << "Dict {" << iv.toGenericDict().size() << "}\n";
    return true;
  } else if (iv.isTuple()) {
    std::cout << "Tuple {" << iv.toTuple()->elements().size() << "}\n";
    return true;
  } else if (iv.isInt()) {
    std::cout << "int {" << iv.toInt() << "}\n";
    return true;
  } else if (iv.isBool()) {
    std::cout << "bool {" << iv.toBool() << "}\n";
    return true;
  } else if (iv.isDouble()) {
    std::cout << "double {" << iv.toDouble() << "}\n";
    return true;
  }
  return false;
}

void display_pnode_info(const ProcessedNode& pnode) {
  pnode.node()->print(std::cout, 0, nullptr, false);
  const auto inputs = pnode.inputs();
  for (const auto i : c10::irange(inputs.second)) {
    std::cout << "\ti" << i << ": ";
    if (!display_ivalue(*inputs.first[i])) {
      std::cout << *(pnode.node()->inputs()[i]->type()) << '\n';
    }
  }
  const auto outputs = pnode.outputs();
  for (const auto i : c10::irange(outputs.second)) {
    std::cout << "\to" << i << ": ";
    if (!display_ivalue(outputs.first[i])) {
      std::cout << *(pnode.node()->outputs()[i]->type()) << '\n';
    }
  }
}

void StaticRuntime::display_nodes(
    const std::vector<c10::IValue>& args,
    const std::unordered_map<std::string, c10::IValue>& kwargs) {
  c10::InferenceMode mode;
  if (planner_) {
    planner_->allocate();
  }
  set_inputs(args, kwargs);

  for (auto& node : nodes_) {
    node.run();
    display_pnode_info(node);
  }

  if (static_module_.opts().cleanup_activations) {
    // MemoryPlanner is created after the first invocation of `run()`. This is
    // done intentionally because MemoryPlanner uses `Tensor` sizes of the
    // previous `run()` for memory planning of subsequent runs
    if (!planner_) {
      planner_ = std::make_unique<MemoryPlanner>(
          this,
          static_module_.values_share_same_storage(),
          static_module_.external_values(),
          static_module_.opts().enable_out_variant,
          static_module_.opts().optimize_graph_output_memory);
    }
    planner_->deallocate();
    // clean up owning refs of input tensors
    clean_up_input_ivalues();
  }
}

StaticRuntime::IndividualMetrics StaticRuntime::benchmark_individual_ops(
    const std::vector<c10::IValue>& args,
    const std::unordered_map<std::string, c10::IValue>& kwargs,
    const int warmup_runs,
    const int main_runs) {
  TORCH_CHECK(warmup_runs >= 1 && main_runs >= 1);

  // See comment on above use of InferenceMode for
  // explanation.
  c10::InferenceMode mode;

  IndividualMetrics results;
  results.time_per_node.resize(nodes_.size(), 0);

  // setup time
  caffe2::Timer timer;

  set_inputs(args, kwargs);

  results.setup_time = timer.MilliSeconds();

  // The first iteration profiles each node's output Tensors' sizes and
  // initializes the memory planner with the profile information. Folllowing
  // iterations just use the already established memory planning.
  timer.Start();
  operator()(args, kwargs);
  results.first_iter_time = timer.MilliSeconds();

  // warmup runs
  for (const auto i : c10::irange(warmup_runs - 1)) {
    (void)i; // Suppress unused variable warning
    operator()(args, kwargs);
  }

  // main runs
  for (const auto k : c10::irange(main_runs)) {
    (void)k; // Suppress unused variable warning

    set_inputs(args, kwargs);

    timer.Start();
    if (planner_) {
      planner_->allocate();
    }
    float millis = timer.MilliSeconds();
    results.memory_alloc_time += millis;

    for (const auto i : c10::irange(nodes_.size())) {
      timer.Start();
      nodes_[i].run();
      millis = timer.MilliSeconds();
      results.time_per_node[i] += millis;
    }
    timer.Start();
    if (static_module_.opts().cleanup_activations) {
      if (!planner_) {
        planner_ = std::make_unique<MemoryPlanner>(
            this,
            static_module_.values_share_same_storage(),
            static_module_.external_values(),
            static_module_.opts().enable_out_variant,
            static_module_.opts().optimize_graph_output_memory);
      }
      planner_->deallocate();
      // clean up owning refs of input tensors
      clean_up_input_ivalues();
    }
    millis = timer.MilliSeconds();
    results.memory_dealloc_time += millis;

    timer.Start();
    // no need to keep references of outputs in static runtime anymore
    c10::IValue output;
    if (static_module_.num_outputs() > 1) {
      std::vector<c10::IValue> outputs;
      outputs.reserve(static_module_.num_outputs());
      for (const auto i : c10::irange(static_module_.num_outputs())) {
        // use move here. Otherwise, clean up outputs_[i] explicitly
        outputs.emplace_back(std::move(*outputs_[i]));
      }
      output = c10::ivalue::Tuple::create(std::move(outputs));
    }

#ifndef NDEBUG
    check_for_memory_leak(false);
#endif

    // use move here. Otherwise, clean up outputs_[0] explicitly
    output = std::move(*outputs_[0]);
    // release outputs explicitly to measure the time it takes
    output = IValue();
    millis = timer.MilliSeconds();
    results.output_dealloc_time += millis;
  }

  // post processing
  for (const auto i : c10::irange(nodes_.size())) {
    const Node* node = nodes_[i].node();
    std::string kind = std::string(node->kind().toQualString());
    results.time_per_node[i] /= static_cast<float>(main_runs);
    results.time_per_node_type[kind] += results.time_per_node[i];
    results.instances_per_node_type[kind]++;
    if (nodes_[i].has_out_variant()) {
      results.out_nodes.insert(kind);
      results.out_nodes_count++;
    } else if (nodes_[i].has_native()) {
      results.native_nodes.insert(kind);
    }
    results.total_time += results.time_per_node[i];
  }
  results.total_nodes_count = nodes_.size();
  results.memory_alloc_time /= static_cast<float>(main_runs);
  results.memory_dealloc_time /= static_cast<float>(main_runs);
  results.output_dealloc_time /= static_cast<float>(main_runs);
  for (const auto& p : results.time_per_node_type) {
    const std::string& kind = p.first;
    results.percent_per_node_type[kind] = p.second / results.total_time * 100;
  }
  return results;
}

void StaticRuntime::check_for_memory_leak(bool output_returned) {
  if (!static_module_.opts().cleanup_activations) {
    return;
  }

  // check for inputs
  for (const auto i : c10::irange(inputs_.size())) {
    TORCH_CHECK(inputs_[i].isNone(), "Input ", i, " was not cleaned up");
  }

  FastSet<const IValue*> output_ivalues(outputs_.begin(), outputs_.end());
  for (const auto n : c10::irange(nodes_.size())) {
    auto& pnode = nodes_[n];
    for (const auto i : c10::irange(pnode.outputs().second)) {
      const IValue* ival = &pnode.Output(i);
      const Value* val = pnode.node()->output(i);
      const std::string error_msg = "Output " + c10::to_string(i) + ", %" +
          val->debugName() + " of node " + c10::to_string(n) +
          " was not cleaned up";
      if (output_ivalues.count(ival) == 0) {
        // check for intermediates
        if (!ival->isNone()) {
          TORCH_CHECK(
              ival->isTensor() ||
                  static_module_.is_optimizable_container_type(pnode.node()),
              error_msg);
          if (ival->isTensor()) {
            const auto& t = ival->toTensor();
            if (t.defined()) {
              auto* storage_impl = t.storage().unsafeGetStorageImpl();
              TORCH_CHECK(storage_impl->data() == nullptr, error_msg);
            }
          }
        }
      } else {
        // check for outputs
        if (output_returned) {
          TORCH_CHECK(ival->isNone(), error_msg);
        }
      }
    }
  }
  VLOG(1) << "Finished checking for memory leak";
}

ProcessedNode::ProcessedNode(
    Node* node,
    std::unique_ptr<const IValue*[]> inputs,
    size_t inputsSize,
    bool enable_out_variant)
<<<<<<< HEAD
    : node_(node), inputs_(std::move(inputs)), inputsSize_(inputsSize) {
=======
    : node_(node),
      inputs_(std::move(inputs)),
      op_name_(node->kind().toQualString()) {
>>>>>>> b69cabf8
  // TODO leverage type information
  outputsSize_ = node->outputs().size();
  outputs_ = std::make_unique<IValue[]>(outputsSize_);

  if (enable_out_variant) {
    if (OutVariant fn = getOutOfPlaceOperation(node)) {
      fn_.emplace<0>(std::move(fn));
      VLOG(1) << "Switch to out variant for node: " << PrintNode(node);
      return;
    }
  }
  if (NativeFunction fn = getNativeOperation(node)) {
    fn_.emplace<1>(std::move(fn));
    VLOG(1) << "Switch to native impl for node: " << PrintNode(node);
    return;
  }
  {
    const Operator& op = node->getOperator();
    fn_.emplace<2>(op.getOperation(node));
    VLOG(1) << "Fallback interpreter for node: " << PrintNode(node);
  }
}

std::vector<IValue> ProcessedNode::clone_inputs() const {
  std::vector<IValue> result;
  result.reserve(inputs_.size());
  std::transform(
      inputs_.begin(),
      inputs_.end(),
      std::back_inserter(result),
      [](const IValue* ival) { return *ival; });
  return result;
}

void ProcessedNode::run_impl() {
  DCHECK(verify_no_memory_overlap());
  if (fn_.index() == 0) {
    c10::get<0>(fn_)(this);
  } else if (fn_.index() == 1) {
    c10::get<1>(fn_)(this);
  } else {
    std::vector<IValue> stack;
    const size_t size = node_->inputs().size();
    stack.reserve(size + 1);
    for (const auto i : c10::irange(size)) {
      stack.emplace_back(Input(i));
    }
    // Need to store the number of inputs in stack for variadic ops.
    if (hasVarArgs(node_)) {
      stack.emplace_back(static_cast<int>(size));
    }

    DCHECK(fn_.index() == 2);
    c10::get<2>(fn_)(stack);

    DCHECK_EQ(stack.size(), node_->outputs().size());
    for (const auto i : c10::irange(node_->outputs().size())) {
      Output(i) = std::move(stack[i]);
    }
  }
}

void ProcessedNode::run() {
#ifndef PYTORCH_DISABLE_PER_OP_PROFILING
  bool pre_sampled = false;
  if (C10_UNLIKELY(at::shouldRunRecordFunction(&pre_sampled))) {
    at::RecordFunction guard(at::RecordScope::FUNCTION, pre_sampled);
    if (guard.isActive()) {
      if (guard.needsInputs()) {
        guard.before(get_op_name(), clone_inputs());
      } else {
        guard.before(get_op_name());
      }
    }
    run_impl();
  } else {
    run_impl();
  }
#else
  run_impl();
#endif
}

static bool checkNoMemoryOverlap(const at::Tensor& a, const at::Tensor& b) {
  at::MemOverlapStatus status = at::get_overlap_status(a, b);
  if (status == at::MemOverlapStatus::FULL ||
      status == at::MemOverlapStatus::PARTIAL) {
    return false;
  }
  if (status == at::MemOverlapStatus::TOO_HARD) {
    LOG(WARNING) << "Detected TOO_HARD memory overlap status";
  }
  return true;
}

bool ProcessedNode::verify_no_memory_overlap() const {
  for (const auto i : c10::irange(outputsSize_)) {
    if (!outputs_[i].isTensor()) {
      continue;
    }
    const auto& out0_t = outputs_[i].toTensor();
    for (const auto j : c10::irange(i + 1, outputsSize_)) {
      if (!outputs_[j].isTensor()) {
        continue;
      }
      const auto& out1_t = outputs_[j].toTensor();
      if (!checkNoMemoryOverlap(out0_t, out1_t)) {
        return false;
      }
    }
  }

  auto schema = node()->maybeSchema();
  if (!schema || schema->is_mutable()) {
    return true;
  }

  for (const auto inputIdx : c10::irange(inputsSize_)) {
    const IValue* const in = inputs_[inputIdx];
    if (!in->isTensor()) {
      continue;
    }
    const auto& in_t = in->toTensor();

    for (const auto outputIdx : c10::irange(outputsSize_)) {
      const IValue& out = outputs_[outputIdx];
      if (!out.isTensor()) {
        continue;
      }
      const auto& out_t = out.toTensor();
      if (!checkNoMemoryOverlap(in_t, out_t)) {
        return false;
      }
    }
  }
  return true;
}

} // namespace jit
} // namespace torch<|MERGE_RESOLUTION|>--- conflicted
+++ resolved
@@ -1284,13 +1284,10 @@
     std::unique_ptr<const IValue*[]> inputs,
     size_t inputsSize,
     bool enable_out_variant)
-<<<<<<< HEAD
-    : node_(node), inputs_(std::move(inputs)), inputsSize_(inputsSize) {
-=======
     : node_(node),
       inputs_(std::move(inputs)),
+      inputsSize_(inputsSize),
       op_name_(node->kind().toQualString()) {
->>>>>>> b69cabf8
   // TODO leverage type information
   outputsSize_ = node->outputs().size();
   outputs_ = std::make_unique<IValue[]>(outputsSize_);
