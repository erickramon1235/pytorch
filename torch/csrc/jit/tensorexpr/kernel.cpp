#include <c10/util/variant.h>
#include <torch/csrc/jit/tensorexpr/kernel.h>

#include <ATen/ExpandUtils.h>
#include <ATen/Parallel.h>
#include <ATen/TensorGeometry.h>
#include <c10/util/irange.h>
#include <c10/util/string_utils.h>
#include <torch/csrc/jit/jit_log.h>
#include <torch/csrc/jit/passes/utils/subgraph_utils.h>
#include <torch/csrc/jit/tensorexpr/analysis.h>
#include <torch/csrc/jit/tensorexpr/graph_opt.h>
#include <torch/csrc/jit/tensorexpr/ir_printer.h>
#include <torch/csrc/jit/tensorexpr/ir_simplifier.h>
#include <torch/csrc/jit/tensorexpr/loopnest.h>
#include <torch/csrc/jit/tensorexpr/operators/operators.h>

using namespace torch::jit;
using namespace torch::jit::tensorexpr;

namespace {

static bool checkTypes(const ScalarType highType, const int typeConstraints) {
  if (typeConstraints == kAllTypes) {
    return true;
  }

  if (c10::isIntegralType(highType, false)) {
    return (typeConstraints & kIntegralTypes) != 0;
  } else if (c10::isFloatingType(highType)) {
    return (typeConstraints & kFloatingPointTypes) != 0;
  } else if (highType == ScalarType::Bool) {
    return (typeConstraints & kBoolType) != 0;
  }

  // assume JIT not supporting complex and qint yet
  TORCH_INTERNAL_ASSERT(
      (typeConstraints & (kQintTypes | kComplexTypes)) == 0,
      buildErrorMessage(
          "Qint and Complex types are not supported in the fuser."));
  return false;
}

} // namespace

namespace torch {
namespace jit {
namespace tensorexpr {

std::string buildErrorMessage(const std::string& s) {
  static const std::string generic_error_message =
      "This error occured in the fuser. You can turn off the fuser with "
      "torch.jit.enable_fusion(False).";
  if (s.empty()) {
    return generic_error_message;
  }
  if (s.back() == '.') {
    return s + " " + generic_error_message;
  }
  return s + ". " + generic_error_message;
}

ExprHandle promoteToDtype(ExprHandle e, ScalarType dt) {
  if (e.dtype().scalar_type() == dt) {
    return e;
  }

  switch (dt) {
// NOLINTNEXTLINE
#define TYPE_CASE(Type, Name) \
  case ScalarType::Name:      \
    e = cast<Type>(e);        \
    break;
    AT_FORALL_SCALAR_TYPES_AND3(Bool, Half, BFloat16, TYPE_CASE);
#undef TYPE_CASE
    default:
      throw unsupported_dtype();
  }
  return e;
}

static int te_cuda_pointwise_loop_levels = -1;
static int te_cuda_pointwise_block_count = -1;
static int te_cuda_pointwise_block_size = -1;
static bool fallback_allowed = false;
static bool te_generate_block_code = false;
static bool te_must_use_llvm_on_cpu = true;
static bool cat_wo_conditionals = true; // NOLINT
static bool opt_conditionals = false; // NOLINT

bool setFallbackAllowed(bool value) {
  bool old_value = fallback_allowed;
  fallback_allowed = value;
  return old_value;
}

bool fallbackAllowed() {
  static const char* enable_c_str = std::getenv("PYTORCH_TENSOREXPR_FALLBACK");
  if (!enable_c_str) {
    return fallback_allowed;
  }
  if (std::string(enable_c_str) == "0") {
    return false;
  }
  return true;
}

bool fallbackEnforced() {
  static const char* enable_c_str = std::getenv("PYTORCH_TENSOREXPR_FALLBACK");
  if (tensorexpr::getTEGenerateBlockCode()) {
    return false;
  }
  if (!enable_c_str) {
    return fallback_allowed;
  }
  if (std::string(enable_c_str) == "2") {
    return true;
  }
  return false;
}

bool dontUseLLVMFlag() {
  static const char* enable_c_str =
      std::getenv("PYTORCH_TENSOREXPR_DONT_USE_LLVM");
  if (!enable_c_str) {
    return false;
  }
  return std::string(enable_c_str) == "1";
}

int& getTECudaPointwiseLoopLevels() {
  return te_cuda_pointwise_loop_levels;
}

int& getTECudaPointwiseBlockCount() {
  return te_cuda_pointwise_block_count;
}

int& getTECudaPointwiseBlockSize() {
  return te_cuda_pointwise_block_size;
}

// TODO: Remove this global var
// Ideally Block code gen should be decided
// based on device type in tensor.
bool& getTEGenerateBlockCode() {
  return te_generate_block_code;
}

bool& getTEMustUseLLVMOnCPU() {
  return te_must_use_llvm_on_cpu;
}

bool& getCatWoConditionals() {
  return cat_wo_conditionals;
}

bool& getOptConditionals() {
  return opt_conditionals;
}

c10::optional<at::Device> pickDeviceType(
    const at::ArrayRef<torch::jit::Value*>& inputs) {
  c10::optional<at::Device> device = c10::nullopt;
  for (auto const& input : inputs) {
    auto tt = input->type()->cast<TensorType>();
    if (tt && tt->device()) {
      if (device && *device != *tt->device()) {
        return c10::nullopt;
      }
      device = *tt->device();
    }
  }
  return device;
}

c10::optional<at::Device> pickDeviceType(const std::shared_ptr<Graph>& graph) {
  c10::optional<at::Device> device = c10::nullopt;
  for (auto const& node : graph->nodes()) {
    for (auto const& input : node->inputs()) {
      if (auto tt = input->type()->cast<TensorType>()) {
        if (auto inputDevice = tt->device()) {
          TORCH_INTERNAL_ASSERT(
              !device || *device == *inputDevice,
              buildErrorMessage(
                  "Different devices specified for inputs to the fuser."));
          device = inputDevice;
        }
      }
    }
  }
  TORCH_INTERNAL_ASSERT(
      device,
      buildErrorMessage("Could not find device in fuser graph inputs."));
  return device;
}

// If v is a Tensor with concretely-known sizes and dtype, return them, else
// nullopt.
c10::optional<TensorInfo> getTensorInfoJit(torch::jit::Value* v) {
  auto const& it = v->type()->cast<TensorType>();

  c10::ScalarType dtype = c10::ScalarType::Float;

  if (!it) {
    return c10::nullopt;
  }
  if (!it->isComplete()) {
    return c10::nullopt;
  }
  if (it->scalarType()) {
    // TODO: ideally we should be strict here and return nullopt if the dtype is
    // absent in the JIT IR. We're assuming a default Float dtype for now, until
    // dtype propagation is implemented.
    dtype = *it->scalarType();
  }
  auto concrete_sizes = it->sizes().concrete_sizes();
  if (!concrete_sizes) {
    return c10::nullopt;
  }
  return TensorInfo{*concrete_sizes, dtype};
}
c10::optional<TensorInfo> getTensorInfo(BufHandle b) {
  std::vector<int64_t> dims;
  for (auto dim : b.dims()) {
    auto val = intValue(dim.node());
    if (!val) {
      return c10::nullopt;
    }
    dims.push_back(*val);
  }
  return TensorInfo{dims, static_cast<at::ScalarType>(b.dtype().scalar_type())};
}

std::vector<int64_t> _pair_int(ArgValue v) {
  if (auto t = c10::get_if<IntList>(&v)) {
    return {(*t)[0], (*t)[1]};
  }
  auto i = c10::get<int64_t>(v);
  return {i, i};
}
std::vector<int64_t> _pair_int(IValue v) {
  if (v.isIntList()) {
    return v.toIntVector();
  } else {
    return {v.toInt(), v.toInt()};
  }
}

bool conv2dIsSupported(
    const TensorInfo& input,
    const TensorInfo& weight,
    const TensorInfo& bias,
    const std::vector<int64_t>& stride,
    const std::vector<int64_t>& pad,
    const std::vector<int64_t>& dilation,
    int64_t groups) {
  if (input.dtype != c10::ScalarType::Float ||
      weight.dtype != c10::ScalarType::Float ||
      bias.dtype != c10::ScalarType::Float) {
    GRAPH_DEBUG("conv2dIsSupported: only float32 allowed");
    return false;
  }
  if (input.dims.size() != 4 || weight.dims.size() != 4 ||
      bias.dims.size() != 1) {
    GRAPH_DEBUG("conv2dIsSupported: inputs are the wrong size");
    return false;
  }
  auto Cin = input.dims[1];
  auto Cout = weight.dims[0];
  auto CperG = weight.dims[1];
  if (Cin != Cout || Cin != groups || CperG != 1) {
    GRAPH_DEBUG("conv2dIsSupported: not depthwise");
    return false;
  }
  auto KH = weight.dims[2];
  auto KW = weight.dims[3];
  if (KH != 3 || KW != 3) {
    GRAPH_DEBUG("conv2dIsSupported: not 3x3");
    return false;
  }
  if (stride.size() != 2 || stride[0] != stride[1]) {
    GRAPH_DEBUG("conv2dIsSupported: unsupported stride");
    return false;
  }
  if (pad.size() != 2 || pad[0] != pad[1]) {
    GRAPH_DEBUG("conv2dIsSupported: unsupported pad");
    return false;
  }
  if (dilation.size() != 2 || dilation[0] != 1 || dilation[1] != 1) {
    GRAPH_DEBUG("conv2dIsSupported: unsupported dilation");
    return false;
  }
  return true;
}

static bool isContiguous(const torch::jit::Value* v) {
  auto const& tt = v->type()->cast<TensorType>();
  if (!tt) {
    return false;
  }
  if (!tt->isComplete()) {
    return false;
  }
  auto const& sizes = tt->sizes().concrete_sizes();
  auto const& strides = tt->strides().concrete_sizes();
  if (!sizes || !strides) {
    return false;
  }
  return *strides == TensorType::contiguousStridesOf(*sizes);
}

// The fuser only supports conv2d with very specific properties:
// - Static shapes: 4-d input and filter, 1-d bias.
// - Constant strides/padding/dilation/groups
// - Equal padding and strides, dilation == 1.
// - Depthwise (groups == in_channels == out_channels)
// - 3x3 kernel
bool conv2dIsSupportedJit(const torch::jit::Node* node) {
  auto const& input = getTensorInfoJit(node->input(0));
  auto const& weight = getTensorInfoJit(node->input(1));
  auto const& bias = getTensorInfoJit(node->input(2));
  auto const& stride = toIValue(node->input(3));
  auto const& pad = toIValue(node->input(4));
  auto const& dilation = toIValue(node->input(5));
  auto const& groups = toIValue(node->input(6));

  // Everything should be statically known.
  if (!input || !weight || !bias || !stride || !pad || !dilation || !groups) {
    GRAPH_DEBUG("some params aren't static");
    return false;
  }

  // All inputs should be contiguous so no transposition is required.
  if (!isContiguous(node->input(0)) || !isContiguous(node->input(1)) ||
      !isContiguous(node->input(2))) {
    GRAPH_DEBUG("conv2dIsSupported: some inputs are not contiguous");
    return false;
  }

  return conv2dIsSupported(
      *input,
      *weight,
      *bias,
      _pair_int(*stride),
      _pair_int(*pad),
      _pair_int(*dilation),
      groups->toInt());
}

// The fuser currently only supports matmul of 2D x 2D matrices
bool matmulIsSupported(const torch::jit::Node* node) {
  auto const& input0 = getTensorInfoJit(node->input(0));
  auto const& input1 = getTensorInfoJit(node->input(1));

  // Everything should be statically known.
  if (!input0 || !input1) {
    GRAPH_DEBUG("matmulIsSupported: Input shapes aren't static");
    return false;
  }

  // Proper ndim for tensor inputs.
  if (input0->dims.size() != 2 || input1->dims.size() != 2) {
    GRAPH_DEBUG("matmulIsSupported: Unsupported input sizes");
    return false;
  }

  // Inputs should be contiguous, or the TE will needlessly transpose them.
  if (!isContiguous(node->input(0)) || !isContiguous(node->input(1))) {
    GRAPH_DEBUG("matmulIsSupported: Input shapes are not contiguous");
    return false;
  }

  return true;
}

std::vector<ExprHandle> valueShape(const ArgValue& v) {
  if (auto b = c10::get_if<tensorexpr::BufHandle>(&v)) {
    return b->dims();
  }
  return {};
}

ExprHandle tensorOrConstant(
    const ArgValue& v,
    const std::vector<ExprHandle>& axes) {
  if (auto b = c10::get_if<BufHandle>(&v)) {
    return broadcast(*b, axes);
  }
  return constant(v);
}

int64_t normalizeAndCheckIndex(int64_t idx, int64_t list_size) {
  if (idx < 0) {
    // Handle negative indexing
    idx = list_size + idx;
  }

  if (idx < 0 || idx >= list_size) {
    AT_ERROR("Invalid index ", idx, " for list_size", list_size);
  }
  return idx;
}

ExprHandle broadcast(BufHandle b, const std::vector<ExprHandle>& axes) {
  return b.load(computeIndicesToBroadcast(axes, b.dims()));
}

ExprHandle constant(const ArgValue& v) {
  if (auto s = c10::get_if<tensorexpr::VarHandle>(&v)) {
    return *s;
  } else if (auto d = c10::get_if<double>(&v)) {
    return DoubleImm::make(*d);
  } else if (auto i = c10::get_if<int64_t>(&v)) {
    return LongImm::make(*i);
  } else if (auto b = c10::get_if<bool>(&v)) {
    return BoolImm::make(*b);
  } else if (c10::get_if<ArgNone>(&v)) {
    // This is just a placeholder so we don't throw.  None-handling
    // is operator-specific and should be handled properly in
    // the operator-specific lowering code.
    return IntImm::make(0);
  } else {
    throw unsupported_dtype("Trying to convert unsupported dtype to constant");
  }
}

std::vector<ExprHandle> computeIndicesToBroadcast(
    const std::vector<ExprHandle>& outputAxes,
    const std::vector<ExprHandle>& inputSizes) {
  if (outputAxes.size() < inputSizes.size()) {
    throw malformed_input("Cannot broadcast to a lower rank tensor");
  }
  std::vector<ExprHandle> bcast;
  auto axisIt = outputAxes.rbegin();
  auto sizeIt = inputSizes.rbegin();
  while (sizeIt != inputSizes.rend()) {
    auto const& size = intValue(*sizeIt);
    if (size && *size == 1) {
      bcast.emplace_back(LongImm::make(0));
    } else {
      bcast.emplace_back(*axisIt);
    }
    ++axisIt;
    ++sizeIt;
  }
  std::reverse(bcast.begin(), bcast.end());
  return bcast;
}

bool isScalar(ExprHandle e) {
  auto n = e.node();
  return n->isConstant() || to<Var>(n);
}

void promoteInputs(std::vector<ExprHandle>& inputs, const int typeConstraints) {
  if (inputs.empty()) {
    return;
  }

  // Find the highest type among the inputs.
  ScalarType highType = inputs[0].dtype().scalar_type();
  for (auto input : inputs) {
    auto inputType = input.dtype().scalar_type();
    if (isScalar(input)) {
      if (isIntegralType(highType, false) && isFloatingType(inputType)) {
        highType = c10::get_default_dtype_as_scalartype();
      } else if (highType == c10::kBool) {
        highType = inputType;
      }
    } else {
      highType = promoteTypes(highType, inputType);
    }
  }

  if (!checkTypes(highType, typeConstraints)) {
    throw unsupported_dtype();
  }

  for (ExprHandle& e : inputs) {
    e = promoteToDtype(e, highType);
  }
}

ExprHandle promoteIntegerToDefaultType(const ExprHandle& e) {
  auto scalarType = static_cast<c10::ScalarType>(e.dtype().scalar_type());
  if (!c10::isIntegralType(scalarType, /*includeBool*/ true)) {
    return e;
  }

  auto defaultType = c10::typeMetaToScalarType(c10::get_default_dtype());

  // We intend to promote Integers to floating-point types
  TORCH_INTERNAL_ASSERT(
      !c10::isIntegralType(defaultType, /*includeBool*/ true));

  return Cast::make(
      Dtype(
          static_cast<tensorexpr::ScalarType>(defaultType), e.dtype().lanes()),
      e);
}

ExprHandle demoteOutput(
    const ExprHandle& e,
    const c10::optional<ScalarType> type) {
  if (!type.has_value()) {
    return e;
  }
  if (*type == e.dtype().scalar_type()) {
    return e;
  }

  switch (*type) {
// NOLINTNEXTLINE
#define TYPE_CASE(Type, Name) \
  case ScalarType::Name:      \
    return cast<Type>(e);
    AT_FORALL_SCALAR_TYPES_AND2(Half, BFloat16, TYPE_CASE);
#undef TYPE_CASE
    case ScalarType::Bool:
      return cast<bool>(e);
    default:
      throw unsupported_dtype();
  }

  return e;
}

} // namespace tensorexpr
} // namespace jit
} // namespace torch

static at::ScalarType tensorType(BufPtr b) {
  return static_cast<at::ScalarType>(b->dtype().scalar_type());
}

std::vector<int64_t> bufferSizes(BufPtr b) {
  std::vector<int64_t> sizes;
  for (size_t i = 0; i < b->ndim(); i++) {
    auto dim = intValue(b->dim(i));
    TORCH_INTERNAL_ASSERT(dim, buildErrorMessage("Non-constant buf dims"));
    sizes.push_back(*dim);
  }
  return sizes;
}

static ExprHandle chunk(
    BufHandle b,
    size_t chunkIdx,
    int64_t dim,
    int64_t chunks,
    const std::vector<ExprHandle>& axes) {
  auto norm_dim = normalizeAndCheckIndex(dim, axes.size());
  auto sizes = bufferSizes(b.node());
  size_t step = sizes[norm_dim] / chunks;

  std::vector<ExprHandle> indices;
  for (size_t i = 0; i < axes.size(); ++i) {
    if (i == norm_dim) {
      indices.push_back(
          axes[i] + ExprHandle(immLike(axes[i], chunkIdx * step)));
    } else {
      indices.push_back(axes[i]);
    }
  }

  return b.load(indices);
}

ExprHandle TensorExprKernel::constant(const torch::jit::Value* v) {
  if (v->node()->kind() == prim::Constant) {
    auto val = toIValue(v).value();
    if (val.isDouble()) {
      return DoubleImm::make(val.toDouble());
    } else if (val.isInt()) {
      return LongImm::make(val.toInt());
    } else if (val.isBool()) {
      return BoolImm::make(val.toBool());
    } else if (val.isNone()) {
      // This is just a placeholder so we don't throw.  None-handling
      // is operator-specific and should be handled properly in
      // the operator-specific lowering code.
      return IntImm::make(0);
    } else {
      throw unsupported_dtype();
    }
  }

  if (!scalars_.count(v)) {
    throw malformed_input("no scalar in Constant");
  }

  return scalars_.at(v);
}

ExprHandle TensorExprKernel::tensorOrConstant(
    const torch::jit::Value* v,
    const std::vector<ExprHandle>& axes) {
  auto ti = bufs_.find(v);
  if (ti != bufs_.end()) {
    return broadcast(BufHandle(ti->second), axes);
  }
  return constant(v);
}

// Convert boolean to integer, if needed.
ExprHandle boolToInteger(const ExprHandle& x) {
  return x.dtype().scalar_type() == ScalarType::Bool ? cast<int>(x) : x;
}

ArgValue TensorExprKernel::toArg(const torch::jit::Value* v) const {
  auto ti = bufs_.find(v);
  if (ti != bufs_.end()) {
    return BufHandle(ti->second);
  }
  if (v->node()->kind() == prim::ListConstruct) {
    std::vector<ArgValue> vec;
    for (auto el : v->node()->inputs()) {
      vec.push_back(toArg(el));
    }
    if (vec.size() == 0) {
      return BufList(); // Return arbitrarily typed vector
    } else if (c10::get_if<BufHandle>(&vec[0])) {
      return convertVecArgValue<BufHandle>(vec);
    } else if (c10::get_if<int64_t>(&vec[0])) {
      return convertVecArgValue<int64_t>(vec);
    }
    throw unsupported_dtype();
  }
  if (v->node()->kind() == prim::Constant) {
    auto val = toIValue(v).value();
    if (val.isDouble()) {
      return val.toDouble();
    } else if (val.isInt()) {
      return val.toInt();
    } else if (val.isBool()) {
      return val.toBool();
    } else if (val.isNone()) {
      // This is just a placeholder so we don't throw.  None-handling
      // is operator-specific and should be handled properly in
      // the operator-specific lowering code.
      return ArgNone();
    } else if (val.isIntList()) {
      return val.toIntVector();
    } else {
      throw unsupported_dtype(val.type()->str());
    }
  }

  if (!scalars_.count(v)) {
    throw malformed_input("no scalar in Constant");
  }
  return scalars_.at(v);
}

std::vector<ExprHandle> TensorExprKernel::sizesFromVaryingShape(
    const c10::VaryingShape<int64_t>& shape) {
  std::vector<ExprHandle> dims;
  for (const auto i : c10::irange(*shape.size())) {
    dims.push_back(*shape[i]);
  }
  return dims;
}

std::vector<ExprHandle> TensorExprKernel::sizesForValue(
    const torch::jit::Value* v) {
  if (known_sizes_.count(v)) {
    return known_sizes_.at(v);
  }

  // If the shape is present in the type info, just extract it from here. No
  // need to infer it.
  if (v->type()->kind() == TypeKind::TensorType) {
    auto tt = v->type()->cast<TensorType>();
    if (tt->sizes().concrete_sizes()) {
      return sizesFromVaryingShape(tt->sizes());
    }
  }

  if (v->type()->isSubtypeOf(FloatType::get()) ||
      v->type()->isSubtypeOf(IntType::get())) {
    return {int64_t{1}};
  }
  if (v->type()->isSubtypeOf(NoneType::get())) {
    return {};
  }

  known_sizes_[v] = inferSizesForValue(v);
  return known_sizes_.at(v);
}

std::vector<ExprHandle> TensorExprKernel::inferSizesForValue(
    const torch::jit::Value* v) {
  switch (v->node()->kind()) {
    case aten::_cast_Float:
    case aten::to:
    case aten::sigmoid:
    case aten::reciprocal:
    case aten::neg:
    case aten::relu:
    case aten::relu6:
    case aten::gelu:
    case aten::batch_norm:
    case aten::isnan:
    case aten::log:
    case aten::log10:
    case aten::log1p:
    case aten::log2:
    case aten::exp:
    case aten::expm1:
    case aten::erf:
    case aten::erfc:
    case aten::cos:
    case aten::sin:
    case aten::tan:
    case aten::rand_like:
    case aten::acos:
    case aten::asin:
    case aten::cosh:
    case aten::sinh:
    case aten::atan:
    case aten::tanh:
    case aten::hardtanh:
    case aten::hardsigmoid:
    case aten::hardswish:
    case aten::softplus:
    case aten::sqrt:
    case aten::rsqrt:
    case aten::abs:
    case aten::ceil:
    case aten::floor:
    case aten::round:
    case aten::trunc:
    case aten::frac:
    case aten::lgamma:
    case aten::type_as:
    case aten::masked_fill:
    case aten::sign:
      return sizesForValue(v->node()->input(0));

    case aten::sub:
    case aten::add:
    case aten::mul:
    case aten::div:
    case aten::__and__:
    case aten::__or__:
    case aten::__xor__:
    case aten::__lshift__:
    case aten::__rshift__:
    case aten::eq:
    case aten::ne:
    case aten::ge:
    case aten::gt:
    case aten::le:
    case aten::lt:
    case aten::min:
    case aten::max:
    case aten::pow:
    case aten::fmod:
    case aten::remainder:
    case aten::atan2: {
      std::vector<std::vector<ExprHandle>> shapes;
      for (const auto idx : c10::irange(2)) {
        torch::jit::Value* inp = v->node()->input(idx);
        shapes.push_back(sizesForValue(inp));
      }
      return broadcastShapesMut(shapes);
    }
    case aten::lerp:
    case aten::clamp:
    case aten::threshold:
    case aten::where: {
      std::vector<std::vector<ExprHandle>> shapes;
      for (const auto idx : c10::irange(3)) {
        torch::jit::Value* inp = v->node()->input(idx);
        shapes.push_back(sizesForValue(inp));
      }
      return broadcastShapesMut(shapes);
    }

    case aten::addcmul: {
      std::vector<std::vector<ExprHandle>> shapes;
      for (const auto idx : c10::irange(4)) {
        torch::jit::Value* inp = v->node()->input(idx);
        shapes.push_back(sizesForValue(inp));
      }
      return broadcastShapesMut(shapes);
    }
    case prim::ConstantChunk: {
      auto shape = sizesForValue(v->node()->input());
      int dim = v->node()->i(attr::dim);
      int chunks = v->node()->i(attr::chunks);
      shape[dim] = IRSimplifier::simplify(shape[dim] / chunks);
      return shape;
    }

    case aten::unsqueeze: {
      auto const& n = v->node();
      auto shape = sizesForValue(n->input(0));

      int64_t dim = toIValue(n->input(1))->toInt();
      // From the documentation
      // (https://pytorch.org/docs/master/generated/torch.unsqueeze.html):
      //
      // A dim value within the range [-input.dim() - 1, input.dim() + 1) can be
      // used. Negative dim will correspond to unsqueeze() applied at dim = dim
      // + input.dim() + 1.
      if (dim < 0) {
        dim = dim + shape.size() + 1;
      }
      // NOLINTNEXTLINE(clang-diagnostic-sign-compare)
      if (dim < 0 || dim > shape.size()) {
        throw std::runtime_error("Invalid 'dim' input in aten::unsqueeze");
      }

      shape.insert(shape.begin() + dim, ExprHandle(1));
      return shape;
    }

    case aten::cat: {
      // In JIT IR, aten::cat usually appears with the following nodes around
      // it:
      //   %dim : int = prim::Constant[value=0]()
      //   %inputs : Tensor[] = prim::ListConstruct(%a, %b, ...)
      //   %cat_output : Tensor = aten::cat(%inputs, %dim)
      // Shapes of the input tensors could only differ at the dimension %dim.
      // The sizes of the output tensor on that dimension is a sum of the
      // corresponding sizes of the input tensors, the other dimension have the
      // same sizes.
      // Negative dim will correspond to dim = dim + input.dim().
      auto const& n = v->node();
      auto inputs = n->input(0)->node()->inputs();
      if (inputs.size() == 0) {
        throw std::runtime_error("Empty input list is passed to aten::cat");
      }

      TORCH_INTERNAL_ASSERT(
          n->input(1)->node()->kind() == prim::Constant,
          buildErrorMessage(
              "aten::cat op's dim input is not constant in fuser."));
      int64_t dim = n->input(1)->node()->i(attr::value);
      auto shape = sizesForValue(inputs[0]);
      auto norm_dim = normalizeAndCheckIndex(dim, shape.size());
      ExprHandle concat_dim_size = 0;
      for (auto input : inputs) {
        concat_dim_size = concat_dim_size + sizesForValue(input)[norm_dim];
      }
      concat_dim_size = IRSimplifier::simplify(concat_dim_size);
      shape[norm_dim] = concat_dim_size;
      return shape;
    }

    case aten::softmax:
    case aten::log_softmax:
      // Output of softmax / log_softmax has the same shape as input 0.
      return sizesForValue(v->node()->input(0));

    case aten::slice:
      throw std::runtime_error(
          "Shape info is not implemented for this kind of node");

    default: {
      GRAPH_DEBUG("Can't infer sizes for the node: ", *v->node());
      GRAPH_DEBUG("Full fusion group graph:\n", *v->node()->owningGraph());
      std::string msg =
          std::string("Unhandled node kind (in inferSizesForValue): ") +
          v->node()->kind().toQualString();
      throw malformed_input(msg);
    }
  }
}

ExprHandle promoteHalfToFloat(const ExprHandle& e) {
  auto scalarType = static_cast<c10::ScalarType>(e.dtype().scalar_type());
  auto floatType = static_cast<c10::ScalarType>(tensorexpr::ScalarType::Float);
  if (c10::isFloatingType(scalarType) &&
      (c10::elementSize(scalarType) < c10::elementSize(floatType))) {
    return Cast::make(
        Dtype(tensorexpr::ScalarType::Float, e.dtype().lanes()), e);
  } else {
    return e;
  }
}

ExprHandle clamp(
    const ExprHandle& cmin,
    const ExprHandle& cmax,
    const ExprHandle& input) {
  auto mm = CompareSelect::make(input, cmin, cmin, input, kLT);
  return CompareSelect::make(mm, cmax, cmax, mm, kGT);
}

static bool isOne(ExprHandle e) {
  auto const& n = intValue(e);
  if (!n) {
    return false;
  }
  return *n == 1;
}

std::pair<std::vector<ExprHandle>, bool> broadcastShapesImpl(
    const std::vector<ExprHandle>& a,
    const std::vector<ExprHandle>& b) {
  auto at = a.rbegin();
  auto bt = b.rbegin();
  std::vector<ExprHandle> ret;
  bool hasBroadcast = false;
  while (at != a.rend() || bt != b.rend()) {
    if (at == a.rend()) {
      hasBroadcast = true;
      ret.push_back(*bt++);
      continue;
    }
    if (bt == b.rend()) {
      hasBroadcast = true;
      ret.push_back(*at++);
      continue;
    }
    // TODO: if neither *at nor *bt is 1, ensure they are identical
    // expressions.  Nb: `==` doesn't work since that simply produces a new
    // ExprHandle.
    ExprHandle dim = *at;
    if (isOne(*at)) {
      if (!isOne(*bt)) {
        dim = *bt;
        hasBroadcast = true;
      }
    }
    ret.push_back(dim);
    at++;
    bt++;
  }
  std::reverse(ret.begin(), ret.end());
  return {ret, hasBroadcast};
}

std::pair<std::vector<ExprHandle>, bool> broadcastShapesImpl(
    std::vector<std::vector<ExprHandle>> shapes) {
  size_t n = shapes.size();
  if (n == 1) {
    return {shapes[0], false};
  }
  auto res1 = broadcastShapesImpl(shapes[n - 2], shapes[n - 1]);
  shapes[n - 2] = res1.first;
  shapes.pop_back();
  auto res2 = broadcastShapesImpl(shapes);
  return {res2.first, (res1.second || res2.second)};
}

std::vector<ExprHandle> broadcastShapes(
    std::vector<std::vector<ExprHandle>> shapes) {
  return broadcastShapesImpl(shapes).first;
}

std::vector<ExprHandle> broadcastShapes(
    const std::vector<ExprHandle>& a,
    const std::vector<ExprHandle>& b) {
  return broadcastShapesImpl(a, b).first;
}

std::vector<ExprHandle> TensorExprKernel::broadcastShapesMut(
    std::vector<std::vector<ExprHandle>> shapes) {
  auto res = broadcastShapesImpl(shapes);
  if (res.second) {
    hasBroadcast_ = true;
  }
  return res.first;
}

std::vector<ExprHandle> TensorExprKernel::broadcastShapesMut(
    const std::vector<ExprHandle>& a,
    const std::vector<ExprHandle>& b) {
  auto res = broadcastShapesImpl(a, b);
  if (res.second) {
    hasBroadcast_ = true;
  }
  return res.first;
}

Tensor computeOneOperand(
    const std::string& name,
    const std::vector<ArgValue>& inputValues,
    const std::vector<ExprHandle>& outputShape,
    const c10::optional<ScalarType>& outputType,
    const std::function<ExprHandle(const ExprHandle&)>& innerExpr,
    const int checkParamTypes = kAllTypes) {
  return Compute(
      name,
      c10::fmap<DimArg>(outputShape),
      [inputValues, outputType, innerExpr, checkParamTypes](
          const std::vector<VarHandle>& axes) {
        std::vector<ExprHandle> indices(axes.begin(), axes.end());
        std::vector<ExprHandle> inputs = {
            tensorOrConstant(inputValues[0], indices)};
        promoteInputs(inputs, checkParamTypes);
        ExprHandle compute = innerExpr(inputs[0]);
        return demoteOutput(compute, outputType);
      });
}

Tensor computeNoop(
    const std::string& name,
    const std::vector<ArgValue>& inputValues,
    const std::vector<ExprHandle>& outputShape,
    const c10::optional<ScalarType>& outputType) {
  return computeOneOperand(
      name, inputValues, outputShape, outputType, [](const ExprHandle& a) {
        return a;
      });
}

Tensor computeTwoOperand(
    const std::string& name,
    const std::vector<ArgValue>& inputValues,
    const std::vector<ExprHandle>& outputShape,
    const c10::optional<ScalarType>& outputType,
    const std::function<ExprHandle(const ExprHandle&, const ExprHandle&)>&
        innerExpr) {
  return Compute(
      name,
      c10::fmap<DimArg>(outputShape),
      [inputValues, outputType, innerExpr](const std::vector<VarHandle>& axes) {
        std::vector<ExprHandle> indices(axes.begin(), axes.end());
        std::vector<ExprHandle> inputs = {
            tensorOrConstant(inputValues[0], indices),
            tensorOrConstant(inputValues[1], indices),
        };

        promoteInputs(inputs);
        ExprHandle compute = innerExpr(inputs[0], inputs[1]);
        return demoteOutput(compute, outputType);
      });
}

Tensor computeTwoOperandWithAlpha(
    const std::string& name,
    const std::vector<ArgValue>& inputValues,
    const std::vector<ExprHandle>& outputShape,
    const c10::optional<ScalarType>& outputType,
    const std::function<ExprHandle(const ExprHandle&, const ExprHandle&)>&
        innerExpr) {
  return Compute(
      name,
      c10::fmap<DimArg>(outputShape),
      [inputValues, outputType, innerExpr](const std::vector<VarHandle>& axes) {
        std::vector<ExprHandle> indices(axes.begin(), axes.end());
        std::vector<ExprHandle> inputs = {
            tensorOrConstant(inputValues[0], indices),
            tensorOrConstant(inputValues[1], indices),
            tensorOrConstant(inputValues[2], indices),
        };

        promoteInputs(inputs);
        ExprHandle compute = innerExpr(inputs[0], inputs[2] * inputs[1]);
        return demoteOutput(compute, outputType);
      });
}

Tensor computeConditionWithTwoOperand(
    const std::string& name,
    const std::vector<ArgValue>& inputValues,
    const std::vector<ExprHandle>& outputShape,
    const c10::optional<ScalarType>& outputType,
    const std::function<
        ExprHandle(const ExprHandle&, const ExprHandle&, const ExprHandle&)>&
        innerExpr) {
  return Compute(
      name,
      c10::fmap<DimArg>(outputShape),
      [inputValues, outputType, innerExpr](const std::vector<VarHandle>& axes) {
        std::vector<ExprHandle> indices(axes.begin(), axes.end());
        std::vector<ExprHandle> inputs = {
            tensorOrConstant(inputValues[1], indices),
            tensorOrConstant(inputValues[2], indices),
        };

        promoteInputs(inputs);
        // First expr is the condition, which we don't promote
        inputs.emplace(
            inputs.begin(), tensorOrConstant(inputValues[0], indices));
        ExprHandle compute = innerExpr(inputs[0], inputs[1], inputs[2]);
        return demoteOutput(compute, outputType);
      });
}

Tensor computeThreeOperand(
    const std::string& name,
    const std::vector<ArgValue>& inputValues,
    const std::vector<ExprHandle>& outputShape,
    const c10::optional<ScalarType>& outputType,
    const std::function<
        ExprHandle(const ExprHandle&, const ExprHandle&, const ExprHandle&)>&
        innerExpr,
    bool promote_inputs = true) {
  return Compute(
      name,
      c10::fmap<DimArg>(outputShape),
      [inputValues, outputType, innerExpr, promote_inputs](
          const std::vector<VarHandle>& axes) {
        std::vector<ExprHandle> indices(axes.begin(), axes.end());
        std::vector<ExprHandle> inputs = {
            tensorOrConstant(inputValues[0], indices),
            tensorOrConstant(inputValues[1], indices),
            tensorOrConstant(inputValues[2], indices),
        };

        if (promote_inputs) {
          promoteInputs(inputs);
        }
        ExprHandle compute = innerExpr(inputs[0], inputs[1], inputs[2]);
        return demoteOutput(compute, outputType);
      });
}
Tensor computeFourOperand(
    const std::string& name,
    const std::vector<ArgValue>& inputValues,
    const std::vector<ExprHandle>& outputShape,
    const c10::optional<ScalarType>& outputType,
    const std::function<ExprHandle(
        const ExprHandle&,
        const ExprHandle&,
        const ExprHandle&,
        const ExprHandle&)>& innerExpr) {
  return Compute(
      name,
      c10::fmap<DimArg>(outputShape),
      [inputValues, outputType, innerExpr](const std::vector<VarHandle>& axes) {
        std::vector<ExprHandle> indices(axes.begin(), axes.end());
        std::vector<ExprHandle> inputs = {
            tensorOrConstant(inputValues[0], indices),
            tensorOrConstant(inputValues[1], indices),
            tensorOrConstant(inputValues[2], indices),
            tensorOrConstant(inputValues[3], indices),
        };

        promoteInputs(inputs);
        ExprHandle compute =
            innerExpr(inputs[0], inputs[1], inputs[2], inputs[3]);
        return demoteOutput(compute, outputType);
      });
}

std::pair<ScalarType, std::vector<BufHandle>> processCatList(
    const std::vector<BufHandle>& bufList) {
  if (bufList.size() == 0) {
    throw std::runtime_error("Empty input list is passed to aten::cat");
  }
  std::vector<BufHandle> bufInputs;
  std::vector<BufHandle> nonEmptyInputs;
  for (auto buf : bufList) {
    bufInputs.push_back(buf);
    TORCH_INTERNAL_ASSERT(
        buf.node()->dims().size() > 0, buildErrorMessage("Invalid buf rank"));
    if (buf.node()->dims().size() == 1 &&
        immediateAs<int>(buf.node()->dim(0)) == 0) {
      continue;
    }
    nonEmptyInputs.push_back(buf);
  }
  ScalarType highType = bufInputs[0].dtype().scalar_type();
  for (auto input : bufInputs) {
    auto maybe_dtype = input.dtype().scalar_type();
    highType = promoteTypes(highType, maybe_dtype);
  }
  return {highType, nonEmptyInputs};
}

Tensor computeCatWoConditionals(
    const std::vector<ArgValue>& inputs,
    const std::vector<ExprHandle>& outputShape) {
  // NOLINTNEXTLINE(performance-unnecessary-copy-initialization)
  auto input_list = c10::get<BufList>(inputs[0]);
  auto arg_dim = inputs[1];
  auto cat_info = processCatList(input_list);
  ScalarType high_type = cat_info.first;
  std::vector<BufHandle> non_empty_inputs = cat_info.second;

  // Now we build one loop per input:
  //
  // for i
  //   for j
  //     for k
  //       output[i,j,k] = inp1[i,j,k]
  // for i
  //   for j
  //     for k
  //       output[i,j+l1,k] = inp2[i,j,k]
  // for i
  //   for j
  //     for k
  //       output[i,j+l2,k] = inp3[i,j,k]

  auto output_sizes_expr = ExprHandleVectorToExprVector(outputShape);
  auto output_buf =
      alloc<Buf>("aten_cat", output_sizes_expr, ToDtype(high_type));
  if (non_empty_inputs.size() == 0) {
    return Tensor(
        output_buf, alloc<tensorexpr::Block>(std::vector<StmtPtr>({})));
  }

  int64_t concat_dim = c10::get<int64_t>(arg_dim);
  auto norm_concat_dim = normalizeAndCheckIndex(concat_dim, outputShape.size());

  auto gen_code_for_input = [&](const BufHandle& inp,
                                size_t inp_pos,
                                ExprPtr concat_dim_size,
                                const std::vector<ExprHandle>& dims) {
    std::vector<VarPtr> for_vars(dims.size());
    std::vector<ExprPtr> load_indices(dims.size());
    std::vector<ExprPtr> store_indices(dims.size());
    for (size_t i = 0; i < dims.size(); ++i) {
      for_vars[i] = alloc<Var>(
          "i" + c10::to_string(inp_pos) + "_" + c10::to_string(i),
          dims[i].dtype());
      load_indices[i] = for_vars[i];
      if (i == norm_concat_dim) {
        store_indices[i] = alloc<Add>(for_vars[i], concat_dim_size);
      } else {
        store_indices[i] = for_vars[i];
      }
    }
    auto inp_buf = inp.node();
    auto load_expr = alloc<Load>(inp_buf, load_indices);
    auto load_promoted = promoteToDtype(ExprHandle(load_expr), high_type);
    StmtPtr st = alloc<Store>(output_buf, store_indices, load_promoted.node());
    for (size_t i = dims.size(); i > 0; --i) {
      st = alloc<For>(
          for_vars[i - 1], immLike(dims[i - 1], 0), dims[i - 1].node(), st);
    }
    return st;
  };

  ExprPtr concat_dim_size = nullptr;
  auto block = alloc<tensorexpr::Block>(std::vector<StmtPtr>({}));
  for (size_t i = 0; i < non_empty_inputs.size(); ++i) {
    auto input_dims =
        ExprVectorToExprHandleVector(non_empty_inputs[i].node()->dims());
    if (concat_dim_size == nullptr) {
      concat_dim_size = immLike(input_dims[norm_concat_dim], 0);
    }
    block->append_stmt(gen_code_for_input(
        non_empty_inputs[i], i, concat_dim_size, input_dims));
    concat_dim_size =
        alloc<Add>(concat_dim_size, input_dims[norm_concat_dim].node());
  }
  return Tensor(output_buf, IRSimplifier::simplify(block));
}

Tensor computeCat(
    const std::vector<ArgValue>& inputs,
    const std::vector<ExprHandle>& outputShape,
    at::Device device) {
  if (device == at::kCPU && getCatWoConditionals()) {
    return computeCatWoConditionals(inputs, outputShape);
  }
  // NOLINTNEXTLINE(performance-unnecessary-copy-initialization)
  auto inputList = c10::get<BufList>(inputs[0]);
  auto argDim = inputs[1];
  auto catInfo = processCatList(inputList);
  ScalarType highType = catInfo.first;
  std::vector<BufHandle> nonEmptyInputs = catInfo.second;
  return Compute(
      "aten_cat",
      c10::fmap<DimArg>(outputShape),
      [&](const std::vector<VarHandle>& axes) {
        if (nonEmptyInputs.size() == 0) {
          return ExprHandle(0);
        }

        int64_t dim_ = c10::get<int64_t>(argDim);
        auto dim = normalizeAndCheckIndex(dim_, axes.size());
        // Promote input types.
        // Note that we need to consider all inputs, including empty - they
        // also affect the resultant dtype.

        // Now we know the final dtype, we know what inputs are non-empty,
        // and we know that there is at least one such an input. With all
        // that we construct a tensor expression performing the
        // concatenation.
        // The expression we build here is a cascading if-then-else that
        // essentially represents:
        //
        //              inp1[i, j, k]         if 0   < i < l1,
        // out[i,j,k] = inp2[i, j-l1, k]      if l1 =< i < l1 + l2,
        //              ...
        //              inpN[i, j-l_N_1, k]   if l1+l2+...l_N_1  < i
        // where l_i is the corresponding size of the i-th input.
        std::vector<ExprHandle> newAxes(axes.begin(), axes.end());
        ExprHandle load = promoteToDtype(
            tensorOrConstant(nonEmptyInputs[0], newAxes), highType);
        auto offset = *intValue(nonEmptyInputs[0].node()->dim(dim));
        newAxes[dim] = newAxes[dim] - ExprHandle(immLike(newAxes[dim], offset));

        for (size_t ii = 1; ii < nonEmptyInputs.size(); ++ii) {
          auto input = nonEmptyInputs[ii];
          load = ifThenElse(
              CompareSelect::make(axes[dim], offset, kLT),
              load,
              promoteToDtype(tensorOrConstant(input, newAxes), highType));

          offset += *intValue(input.node()->dim(dim));
          newAxes[dim] = axes[dim] - ExprHandle(immLike(axes[dim], offset));
        }

        return load;
      });
}

Tensor computeConv2d(
    const std::vector<ArgValue>& inputs,
    const std::vector<ExprHandle>& outputShape,
    const c10::optional<ScalarType>& outputType) {
  Dtype dtype = kFloat;
  if (outputType) {
    dtype = Dtype(*outputType);
  }

  BufHandle ResultBuf("conv", outputShape, dtype);
  BufHandle inp = c10::get<BufHandle>(inputs[0]);
  BufHandle w = c10::get<BufHandle>(inputs[1]);
  BufHandle b = c10::get<BufHandle>(inputs[2]);

  auto strides = _pair_int(inputs[3]);
  auto padding = _pair_int(inputs[4]);
  auto dilation = _pair_int(inputs[5]);

  int groups = c10::get<int64_t>(inputs[6]);

  auto inpInfo = getTensorInfo(inp);
  auto wInfo = getTensorInfo(w);
  auto bInfo = getTensorInfo(b);
  // Generate TE for depthwise convolutions.
  if (inpInfo && wInfo && bInfo &&
      conv2dIsSupported(
          *inpInfo, *wInfo, *bInfo, strides, padding, dilation, groups)) {
    return conv2d_depthwise(inp, w, b, strides[0], padding[0], groups);
  }

  // Once we have a performant TE representation for conv2d, we could use it
  // here instead of the external call!
  StmtPtr s = ExternalCall::make(
      ResultBuf,
      "nnc_aten_conv2d",
      {inp, w, b},
      {strides[0],
       strides[1],
       padding[0],
       padding[1],
       dilation[0],
       dilation[1],
       groups});
  return Tensor(ResultBuf.node(), s);
}

Tensor computePrepackedConv2dClampRun(
    const std::vector<ArgValue>& inputs,
    const std::vector<ExprHandle>& outputShape,
    const c10::optional<ScalarType>& outputType) {
  Dtype dtype = kFloat;
  if (outputType) {
    dtype = Dtype(*outputType);
  }

  BufHandle ResultBuf("prepacked_conv2d_clamp_run", outputShape, dtype);
  const BufHandle& inp = c10::get<BufHandle>(inputs[0]);
  const BufHandle& prepacked = c10::get<BufHandle>(inputs[1]);
  StmtPtr s = ExternalCall::make(
      ResultBuf, "nnc_prepacked_conv2d_clamp_run", {inp, prepacked}, {});
  return Tensor(ResultBuf.node(), s);
}

Tensor computePrepackedLinearClampRun(
    const std::vector<ArgValue>& inputs,
    const std::vector<ExprHandle>& outputShape,
    const c10::optional<ScalarType>& outputType) {
  Dtype dtype = kFloat;
  if (outputType) {
    dtype = Dtype(*outputType);
  }

  BufHandle ResultBuf("prepacked_linear_clamp_run", outputShape, dtype);
  const BufHandle& inp = c10::get<BufHandle>(inputs[0]);
  const BufHandle& prepacked = c10::get<BufHandle>(inputs[1]);
  StmtPtr s = ExternalCall::make(
      ResultBuf, "nnc_prepacked_linear_clamp_run", {inp, prepacked}, {});
  return Tensor(ResultBuf.node(), s);
}

Tensor tensorexpr::computeOperandValue(
    c10::Symbol op,
    const std::vector<ArgValue>& inputs,
    const std::vector<ExprHandle>& outputShape,
    const c10::optional<ScalarType>& outputType,
    at::Device device) {
  const std::string opStr = op.toQualString();
  if (opStr == "prepacked::conv2d_clamp_run") {
    return computePrepackedConv2dClampRun(inputs, outputShape, outputType);
  } else if (opStr == "prepacked::linear_clamp_run") {
    return computePrepackedLinearClampRun(inputs, outputShape, outputType);
  }
  switch (op) {
    case aten::add: {
      auto add_lambda = [](const ExprHandle& lhs, const ExprHandle& rhs) {
        return boolToInteger(lhs) + boolToInteger(rhs);
      };
      TORCH_INTERNAL_ASSERT(
          inputs.size() == 2 || inputs.size() == 3,
          buildErrorMessage("Invalid number of input operands"));
      return (inputs.size() > 2)
          ? computeTwoOperandWithAlpha(
                "aten_add", inputs, outputShape, outputType, add_lambda)
          : computeTwoOperand(
                "aten_add", inputs, outputShape, outputType, add_lambda);
    } break;
    case aten::sub: {
      auto sub_lambda = [](const ExprHandle& lhs, const ExprHandle& rhs) {
        // NB: sub isn't supported on boolean, no need to promote to integer.
        return lhs - rhs;
      };
      TORCH_INTERNAL_ASSERT(
          inputs.size() == 2 || inputs.size() == 3,
          buildErrorMessage("Invalid number of input operands"));
      return (inputs.size() > 2)
          ? computeTwoOperandWithAlpha(
                "aten_sub", inputs, outputShape, outputType, sub_lambda)
          : computeTwoOperand(
                "aten_sub", inputs, outputShape, outputType, sub_lambda);
    } break;
    case aten::mul: {
      return computeTwoOperand(
          "aten_mul",
          inputs,
          outputShape,
          outputType,
          [](const ExprHandle& lhs, const ExprHandle& rhs) {
            return boolToInteger(lhs) * boolToInteger(rhs);
          });
    } break;
    case aten::div: {
      return computeTwoOperand(
          "aten_div",
          inputs,
          outputShape,
          outputType,
          [](const ExprHandle& lhs, const ExprHandle& rhs) {
            return promoteIntegerToDefaultType(lhs) /
                promoteIntegerToDefaultType(rhs);
          });
    } break;

    case aten::__and__: {
      return computeTwoOperand(
          "aten_and",
          inputs,
          outputShape,
          outputType,
          [](const ExprHandle& lhs, const ExprHandle& rhs) {
            return boolToInteger(lhs) & boolToInteger(rhs);
          });
    } break;

    case aten::__or__: {
      return computeTwoOperand(
          "aten_or",
          inputs,
          outputShape,
          outputType,
          [](const ExprHandle& lhs, const ExprHandle& rhs) {
            return boolToInteger(lhs) | boolToInteger(rhs);
          });
    } break;

    case aten::__xor__: {
      return computeTwoOperand(
          "aten_xor",
          inputs,
          outputShape,
          outputType,
          [](const ExprHandle& lhs, const ExprHandle& rhs) {
            return boolToInteger(lhs) ^ boolToInteger(rhs);
          });
    } break;

    case aten::__lshift__: {
      return computeTwoOperand(
          "aten_lshift",
          inputs,
          outputShape,
          outputType,
          [](const ExprHandle& lhs, const ExprHandle& rhs) {
            return lhs << rhs;
          });
    } break;

    case aten::__rshift__: {
      return computeTwoOperand(
          "aten_rshift",
          inputs,
          outputShape,
          outputType,
          [](const ExprHandle& lhs, const ExprHandle& rhs) {
            return lhs >> rhs;
          });
    } break;
    case aten::eq: {
      return computeTwoOperand(
          "aten_eq",
          inputs,
          outputShape,
          outputType,
          [](const ExprHandle& lhs, const ExprHandle& rhs) {
            return cast<bool>(lhs == rhs);
          });
    } break;

    case aten::ne: {
      return computeTwoOperand(
          "aten_ne",
          inputs,
          outputShape,
          outputType,
          [](const ExprHandle& lhs, const ExprHandle& rhs) {
            return cast<bool>(lhs != rhs);
          });
    } break;
    case aten::ge: {
      return computeTwoOperand(
          "aten_ge",
          inputs,
          outputShape,
          outputType,
          [](const ExprHandle& lhs, const ExprHandle& rhs) {
            return cast<bool>(lhs >= rhs);
          });
    } break;

    case aten::gt: {
      return computeTwoOperand(
          "aten_gt",
          inputs,
          outputShape,
          outputType,
          [](const ExprHandle& lhs, const ExprHandle& rhs) {
            return cast<bool>(lhs > rhs);
          });
    } break;

    case aten::le: {
      return computeTwoOperand(
          "aten_le",
          inputs,
          outputShape,
          outputType,
          [](const ExprHandle& lhs, const ExprHandle& rhs) {
            return cast<bool>(lhs <= rhs);
          });
    } break;

    case aten::lt: {
      return computeTwoOperand(
          "aten_lt",
          inputs,
          outputShape,
          outputType,
          [](const ExprHandle& lhs, const ExprHandle& rhs) {
            return cast<bool>(lhs < rhs);
          });
    } break;

    case aten::min: {
      return computeTwoOperand(
          "aten_min",
          inputs,
          outputShape,
          outputType,
          [](const ExprHandle& lhs, const ExprHandle& rhs) {
            return Min::make(boolToInteger(lhs), boolToInteger(rhs), false);
          });
    } break;

    case aten::max: {
      return computeTwoOperand(
          "aten_max",
          inputs,
          outputShape,
          outputType,
          [](const ExprHandle& lhs, const ExprHandle& rhs) {
            return Max::make(boolToInteger(lhs), boolToInteger(rhs), false);
          });
    } break;
    case aten::masked_fill: {
      return computeThreeOperand(
          "aten_masked_fill",
          inputs,
          outputShape,
          outputType,
          [](const ExprHandle& input,
             const ExprHandle& mask,
             const ExprHandle& value) {
            // value needs to promote to input, not vice versa
            auto val = promoteToDtype(value, input.dtype().scalar_type());
            return ifThenElse(mask, val, input);
          },
          /*promote_inputs*/ false);
    }
    case aten::clamp: {
      bool noMin = false;
      bool noMax = false;
      if (c10::get_if<ArgNone>(&inputs[1])) {
        noMin = true;
      }

      if (c10::get_if<ArgNone>(&inputs[2])) {
        noMax = true;
      }

      return computeThreeOperand(
          "aten_clamp",
          inputs,
          outputShape,
          outputType,
          [noMin, noMax](
              const ExprHandle& in,
              const ExprHandle& min,
              const ExprHandle& max) {
            auto cast = [&](const ExprHandle& e) {
              return Cast::make(in.dtype(), e);
            };

            if (noMin && noMax) {
              return in;
            } else if (noMin) {
              auto cmax = cast(max);
              return CompareSelect::make(in, cmax, cmax, in, kGT);
            } else if (noMax) {
              auto cmin = cast(min);
              return CompareSelect::make(in, cmin, cmin, in, kLT);
            } else {
              auto cmax = cast(max);
              auto cmin = cast(min);
              return clamp(cmin, cmax, in);
            }
          },
          false /* promote_inputs */);
    } break;
    case aten::addcmul: {
      return computeFourOperand(
          "aten_addcmul",
          inputs,
          outputShape,
          outputType,
          [](const ExprHandle& a0,
             const ExprHandle& a1,
             const ExprHandle& a2,
             const ExprHandle& a3) { return a0 + a3 * a1 * a2; });
    } break;
    case aten::sigmoid: {
      return computeOneOperand(
          "aten_sigmoid",
          inputs,
          outputShape,
          outputType,
          [](const ExprHandle& a) {
            return sigmoid(promoteIntegerToDefaultType(a));
          });
    } break;

    case aten::reciprocal: {
      return computeOneOperand(
          "aten_reciprocal",
          inputs,
          outputShape,
          outputType,
          [](const ExprHandle& a) { return ExprHandle(1.0f) / a; });
    } break;

    case aten::neg: {
      return computeOneOperand(
          "aten_neg", inputs, outputShape, outputType, [](const ExprHandle& a) {
            return ExprHandle(-0) - a;
          });
    } break;

    case aten::dropout: {
      return computeNoop("aten_dropout", inputs, outputShape, outputType);
    } break;

    case aten::isnan: {
      return computeOneOperand(
          "aten_isnan",
          inputs,
          outputShape,
          outputType,
          [](const ExprHandle& a) {
            if (!a.dtype().is_floating_point()) {
              return IntImm::make(0);
            }
            return isnan(a);
          });
    } break;

    case aten::relu: {
      return computeOneOperand(
          "aten_relu",
          inputs,
          outputShape,
          outputType,
          [](const ExprHandle& a) {
            auto zero = Cast::make(a.dtype(), 0);
            return CompareSelect::make(a, zero, zero, a, kLT);
          });
    } break;

    case aten::leaky_relu: {
      return computeTwoOperand(
          "aten_leaky_relu",
          inputs,
          outputShape,
          outputType,
          [](const ExprHandle& a, const ExprHandle& negative_slope) {
            auto neg_slope = Cast::make(a.dtype(), negative_slope);
            auto zero = Cast::make(a.dtype(), 0);
            auto one = Cast::make(a.dtype(), 1);
            auto cs = CompareSelect::make(a, zero, one, neg_slope, kGT);
            return a * cs;
          });
    } break;

    case aten::relu6: {
      return computeOneOperand(
          "aten_relu6",
          inputs,
          outputShape,
          outputType,
          [](const ExprHandle& a) {
            auto zero = Cast::make(a.dtype(), 0);
            auto six = Cast::make(a.dtype(), 6.);
            return clamp(zero, six, a);
          });
    } break;

    case aten::gelu: {
      return computeOneOperand(
          "aten_gelu",
          inputs,
          outputShape,
          outputType,
          [](const ExprHandle& a) {
            auto m_sqrt1_2 = Cast::make(a.dtype(), M_SQRT1_2);
            auto one = Cast::make(a.dtype(), 1.);
            auto point_five = Cast::make(a.dtype(), .5);
            return a * point_five * (one + erf(a * m_sqrt1_2));
          });
    } break;

    case aten::batch_norm: {
      return computeBatchNorm(inputs, outputShape, outputType);
    }

    case aten::log: {
      return computeOneOperand(
          "aten_log", inputs, outputShape, outputType, [](const ExprHandle& a) {
            return log(promoteIntegerToDefaultType(a));
          });
    } break;

    case aten::log10: {
      return computeOneOperand(
          "aten_log10",
          inputs,
          outputShape,
          outputType,
          [](const ExprHandle& a) {
            return log10(promoteIntegerToDefaultType(a));
          });
    } break;

    case aten::log1p: {
      return computeOneOperand(
          "aten_log1p",
          inputs,
          outputShape,
          outputType,
          [](const ExprHandle& a) {
            return log1p(promoteIntegerToDefaultType(a));
          });
    } break;

    case aten::log2: {
      return computeOneOperand(
          "aten_log2",
          inputs,
          outputShape,
          outputType,
          [](const ExprHandle& a) {
            return log2(promoteIntegerToDefaultType(a));
          });
    } break;

    case aten::exp: {
      return computeOneOperand(
          "aten_exp", inputs, outputShape, outputType, [](const ExprHandle& a) {
            return exp(promoteIntegerToDefaultType(a));
          });
    } break;

    case aten::expm1: {
      return computeOneOperand(
          "aten_expm1",
          inputs,
          outputShape,
          outputType,
          [](const ExprHandle& a) {
            return expm1(promoteIntegerToDefaultType(a));
          });
    } break;

    case aten::erf: {
      return computeOneOperand(
          "aten_erf", inputs, outputShape, outputType, [](const ExprHandle& a) {
            return erf(promoteIntegerToDefaultType(a));
          });
    } break;

    case aten::erfc: {
      return computeOneOperand(
          "aten_erfc",
          inputs,
          outputShape,
          outputType,
          [](const ExprHandle& a) {
            return erfc(promoteIntegerToDefaultType(a));
          });
    } break;

    case aten::cos: {
      return computeOneOperand(
          "aten_cos", inputs, outputShape, outputType, [](const ExprHandle& a) {
            return cos(promoteIntegerToDefaultType(a));
          });
    } break;

    case aten::sin: {
      return computeOneOperand(
          "aten_sin", inputs, outputShape, outputType, [](const ExprHandle& a) {
            return sin(promoteIntegerToDefaultType(a));
          });
    } break;

    case aten::tan: {
      return computeOneOperand(
          "aten_tan", inputs, outputShape, outputType, [](const ExprHandle& a) {
            return tan(promoteIntegerToDefaultType(a));
          });
    } break;
    case aten::type_as: {
      const BufHandle rhs = c10::get<BufHandle>(inputs[1]);
      auto dtype = rhs.dtype();
      return computeOneOperand(
          "aten_type_as",
          inputs,
          outputShape,
          outputType,
          [dtype](const ExprHandle& lhs) { return Cast::make(dtype, lhs); });
    } break;
    case aten::pow: {
      return computeTwoOperand(
          "aten_pow",
          inputs,
          outputShape,
          outputType,
          [](const ExprHandle& lhs, const ExprHandle& rhs) {
            if (!rhs.node()->isConstant()) {
              return pow(lhs, rhs);
            }
            double val =
                immediateAs<double>(IRSimplifier::simplify(rhs.node()));

            if (val == 1.0f) {
              return lhs;
            } else if (val == 2.0f) { // NOLINT
              return lhs * lhs;
            } else if (val == 3.0f) { // NOLINT
              return (lhs * lhs) * lhs;
            } else if (val == 4.0f) { // NOLINT
              ExprHandle tmp = lhs * lhs;
              return tmp * tmp;
            } else if (val == 0.5f) { // NOLINT
              return sqrt(lhs);
            } else if (val == 0.0f) {
              return ExprHandle(1.0f);
            } else if (val == -0.5f) { // NOLINT
              return rsqrt(lhs);
            } else if (val == -1.0f) {
              return ExprHandle(1.0f) / lhs;
            } else if (val == -2.0f) { // NOLINT
              return ExprHandle(1.0f) / (lhs * lhs);
            }
            return pow(lhs, rhs);
          });
    } break;

    case aten::fmod: {
      return computeTwoOperand(
          "aten_fmod",
          inputs,
          outputShape,
          outputType,
          [](const ExprHandle& lhs, const ExprHandle& rhs) {
            return fmod(promoteHalfToFloat(lhs), promoteHalfToFloat(rhs));
          });
    } break;

    case aten::lerp: {
      return computeThreeOperand(
          "aten_lerp",
          inputs,
          outputShape,
          outputType,
          [](const ExprHandle& a,
             const ExprHandle& end,
             const ExprHandle& weight) { return a + weight * (end - a); });
    } break;
    case aten::remainder: {
      auto imodImpl = [](const ExprHandle& lhs, const ExprHandle& rhs) {
        return Mod::make(lhs, rhs);
      };
      auto fmodImpl = [](const ExprHandle& lhs, const ExprHandle& rhs) {
        auto lhs_t = promoteHalfToFloat(lhs);
        auto rhs_t = promoteHalfToFloat(rhs);
        return fmod((rhs_t + fmod(lhs_t, rhs_t)), rhs_t);
      };
      {
        auto const& shape =
            broadcastShapes(valueShape(inputs[0]), valueShape(inputs[1]));
        return Compute(
            "aten_remainder",
            c10::fmap<DimArg>(shape),
            [&](const std::vector<VarHandle>& axes) {
              std::vector<ExprHandle> indices(axes.begin(), axes.end());
              std::vector<ExprHandle> exprInputs = {
                  tensorOrConstant(inputs[0], indices),
                  tensorOrConstant(inputs[1], indices),
              };

              promoteInputs(exprInputs);
              bool allInt = true;
              for (auto& e : exprInputs) {
                if (e.dtype().is_floating_point()) {
                  allInt = false;
                  break;
                }
              }
              if (allInt) {
                return demoteOutput(
                    imodImpl(exprInputs[0], exprInputs[1]), outputType);
              } else {
                return demoteOutput(
                    fmodImpl(exprInputs[0], exprInputs[1]), outputType);
              }
            });
      }

    } break;
    case prim::ConstantChunk: {
      return Compute(
          "prim_constantchunk",
          c10::fmap<DimArg>(outputShape),
          [inputs](const std::vector<VarHandle>& axes) {
            auto b = c10::get<BufHandle>(inputs[0]);
            int64_t offset = c10::get<int64_t>(inputs[1]);
            int64_t dim = c10::get<int64_t>(inputs[2]);
            int64_t chunks = c10::get<int64_t>(inputs[3]);
            std::vector<ExprHandle> indices(axes.begin(), axes.end());
            return chunk(b, offset, dim, chunks, indices);
          });
    } break;
    case aten::acos: {
      return computeOneOperand(
          "aten_acos",
          inputs,
          outputShape,
          outputType,
          [](const ExprHandle& a) {
            return acos(promoteIntegerToDefaultType(a));
          });
    } break;

    case aten::asin: {
      return computeOneOperand(
          "aten_asin",
          inputs,
          outputShape,
          outputType,
          [](const ExprHandle& a) {
            return asin(promoteIntegerToDefaultType(a));
          });
    } break;

    case aten::cosh: {
      return computeOneOperand(
          "aten_cosh",
          inputs,
          outputShape,
          outputType,
          [](const ExprHandle& a) {
            return cosh(promoteIntegerToDefaultType(a));
          });
    } break;

    case aten::sinh: {
      return computeOneOperand(
          "aten_sinh",
          inputs,
          outputShape,
          outputType,
          [](const ExprHandle& a) {
            return sinh(promoteIntegerToDefaultType(a));
          });
    } break;

    case aten::atan: {
      return computeOneOperand(
          "aten_atan",
          inputs,
          outputShape,
          outputType,
          [](const ExprHandle& a) {
            return atan(promoteIntegerToDefaultType(a));
          });
    } break;

    case aten::atan2: {
      return computeTwoOperand(
          "aten_atan2",
          inputs,
          outputShape,
          outputType,
          [](const ExprHandle& lhs, const ExprHandle& rhs) {
            return atan2(
                promoteIntegerToDefaultType(lhs),
                promoteIntegerToDefaultType(rhs));
          });
    } break;

    case aten::tanh: {
      return computeOneOperand(
          "aten_tanh",
          inputs,
          outputShape,
          outputType,
          [](const ExprHandle& a) {
            return tanh(promoteIntegerToDefaultType(a));
          });
    } break;

    case aten::hardtanh: {
      return computeThreeOperand(
          "aten_hardtanh",
          inputs,
          outputShape,
          outputType,
          [](const ExprHandle& a,
             const ExprHandle& min_val,
             const ExprHandle& max_val) {
            auto mm = CompareSelect::make(a, min_val, min_val, a, kLT);
            return CompareSelect::make(mm, max_val, max_val, mm, kGT);
          });
    } break;

    case aten::softplus: {
      return computeThreeOperand(
          "aten_softplus",
          inputs,
          outputShape,
          outputType,
          [](const ExprHandle& a,
             const ExprHandle& beta,
             const ExprHandle& threshold) {
            auto beta_promoted = Cast::make(a.dtype(), beta);
            auto threshold_promoted = Cast::make(a.dtype(), threshold);
            auto beta_a = beta_promoted * a;
            return CompareSelect::make(
                beta_a,
                threshold_promoted,
                a,
                log1p(exp(beta_a)) / beta_promoted,
                kGT);
          });
    } break;

    case aten::hardsigmoid: {
      return computeOneOperand(
          "aten_hardsigmoid",
          inputs,
          outputShape,
          outputType,
          [](const ExprHandle& a) {
            auto zero = Cast::make(a.dtype(), 0.0);
            auto three = Cast::make(a.dtype(), 3.0);
            auto six = Cast::make(a.dtype(), 6.0);
            return clamp(zero, six, a + three) / six;
          });
    } break;

    case aten::hardswish: {
      return computeOneOperand(
          "aten_hardswish",
          inputs,
          outputShape,
          outputType,
          [](const ExprHandle& a) {
            //  x * torch.clamp(x + 3.0, 0.0, 6.0) / 6.0
            auto zero = Cast::make(a.dtype(), 0.);
            auto three = Cast::make(a.dtype(), 3.);
            auto six = Cast::make(a.dtype(), 6.);

            return a * clamp(zero, six, a + three) / six;
          });
    } break;
    case aten::hardshrink: {
      return computeTwoOperand(
          "aten_hardshrink",
          inputs,
          outputShape,
          outputType,
          [](const ExprHandle& a, const ExprHandle& lambd) {
            auto pos_clambd = Cast::make(a.dtype(), lambd);
            auto neg_clambd =
                Cast::make(a.dtype(), ExprHandle(-0)) - pos_clambd;
            auto zero = Cast::make(a.dtype(), 0);
            auto mm = CompareSelect::make(a, neg_clambd, a, zero, kLT);
            return CompareSelect::make(a, pos_clambd, a, mm, kGT);
          });
    } break;
    case aten::sqrt: {
      return computeOneOperand(
          "aten_sqrt",
          inputs,
          outputShape,
          outputType,
          [](const ExprHandle& a) {
            return tensorexpr::sqrt(promoteIntegerToDefaultType(a));
          });
    } break;

    case aten::rsqrt: {
      return computeOneOperand(
          "aten_rsqrt",
          inputs,
          outputShape,
          outputType,
          [](const ExprHandle& a) {
            return rsqrt(promoteIntegerToDefaultType(a));
          });
    } break;

    case aten::abs: {
      return computeOneOperand(
          "aten_abs",
          inputs,
          outputShape,
          outputType,
          [](const ExprHandle& a) {
            return tensorexpr::abs(promoteHalfToFloat(a));
          },
          kIntegralTypes | kFloatingPointTypes | kBoolType);
    } break;

    case aten::sign: {
      return computeSign(inputs, outputShape);
    } break;

    case aten::ceil: {
      return computeOneOperand(
          "aten_ceil",
          inputs,
          outputShape,
          outputType,
          [](const ExprHandle& a) { return ceil(a); });
    } break;

    case aten::floor: {
      return computeOneOperand(
          "aten_floor",
          inputs,
          outputShape,
          outputType,
          [](const ExprHandle& a) { return floor(a); });
    } break;

    case aten::round: {
      return computeOneOperand(
          "aten_round",
          inputs,
          outputShape,
          outputType,
          [](const ExprHandle& a) { return round(a); });
    } break;

    case aten::trunc: {
      return computeOneOperand(
          "aten_trunc",
          inputs,
          outputShape,
          outputType,
          [](const ExprHandle& a) { return trunc(a); });
    } break;

    case aten::_cast_Float: {
      return computeOneOperand(
          "aten_cast_float",
          inputs,
          outputShape,
          outputType,
          [](const ExprHandle& a) { return cast<float>(a); });
    } break;
    case aten::to: {
      // see handling of aten::to in tensorexpr_fuser.cpp for why we only
      // need to handle the first input
      return computeOneOperand(
          "aten_to",
          {inputs[0]},
          outputShape,
          outputType,
          [outputType](const ExprHandle& a) {
            TORCH_INTERNAL_ASSERT(
                outputType, buildErrorMessage("Output type is null."));
            return Cast::make(ToDtype(*outputType), a);
          });
    } break;
    case aten::threshold: {
      return computeThreeOperand(
          "aten_threshold",
          inputs,
          outputShape,
          outputType,
          [](const ExprHandle& a,
             const ExprHandle& threshold,
             const ExprHandle& value) {
            return ifThenElse(CompareSelect::make(a, threshold, kLE), value, a);
          });
    } break;
    case aten::where: {
      return computeConditionWithTwoOperand(
          "aten_where",
          inputs,
          outputShape,
          outputType,
          [](const ExprHandle& a0, const ExprHandle& a1, const ExprHandle& a2) {
            return ifThenElse(a0, a1, a2);
          });
    } break;

    case aten::frac: {
      return computeOneOperand(
          "aten_frac",
          inputs,
          outputShape,
          outputType,
          [](const ExprHandle& a) {
            auto aa = promoteHalfToFloat(a);
            return aa - floor(aa);
          },
          kFloatingPointTypes);
    } break;

    case aten::lgamma: {
      return computeOneOperand(
          "aten_lgamma",
          inputs,
          outputShape,
          outputType,
          [](const ExprHandle& a) {
            return lgamma(promoteIntegerToDefaultType(a));
          });
    } break;

    case aten::rand_like: {
      return computeOneOperand(
          "aten_rand_like",
          inputs,
          outputShape,
          outputType,
          [](const ExprHandle& a) {
            return Intrinsics::make(IntrinsicsOp::kRand, a.dtype());
          });
    } break;
    case aten::slice: {
      return Compute(
          "aten_slice",
          c10::fmap<DimArg>(outputShape),
          [&](const std::vector<VarHandle>& axes) {
            int64_t dim =
                at::maybe_wrap_dim(c10::get<int64_t>(inputs[1]), axes.size());
            ExprHandle start = constant(inputs[2]);
            ExprHandle stride = constant(inputs[4]);

            std::vector<ExprHandle> newAxes(axes.begin(), axes.end());
            newAxes[dim] = stride * newAxes[dim] + start;
            return tensorOrConstant(inputs[0], newAxes);
          });
    }
    case aten::unsqueeze: {
      return Compute(
          "aten_unsqueeze",
          c10::fmap<DimArg>(outputShape),
          [&](const std::vector<VarHandle>& axes) {
            int64_t dim = c10::get<int64_t>(inputs[1]);
            if (dim < 0) {
              if (axes.size() == 0) {
                throw malformed_input("axes are zero handling unsqueeze");
              }
              dim += axes.size();
            }
            // To construct an expression for an 'unsqueezed' tensor we need to
            // drop the DIM-th axis, i.e.
            //    unsqueezed_v[i,j,k,l] = v[i,j,l] # dim = 2 - drop index 'k'
            //                 0 1 2 3
            std::vector<ExprHandle> indices;
            int64_t i = 0;
            for (auto a : axes) {
              if (i++ != dim) {
                indices.emplace_back(ExprHandle(a.node()));
              }
            }

            return broadcast(c10::get<BufHandle>(inputs[0]), indices);
          });
    }
    case aten::t: {
      auto shape = valueShape(inputs[0]);
      return computeOperandValue(
          aten::transpose,
          {inputs[0], (int64_t)1, (int64_t)0},
          outputShape,
          outputType,
          device);
    }
    case aten::transpose: {
      auto A = c10::get<BufHandle>(inputs[0]);
      // Trivial case of 0-dim and 1-dim tensors: transpose is just a copy
      if (A.ndim() < 1) {
        return Compute(
            "aten_transpose",
            c10::fmap<DimArg>(outputShape),
            [&](std::vector<VarHandle> axes) {
              TORCH_INTERNAL_ASSERT(
                  axes.size() <= 1,
                  buildErrorMessage("Invalid axes size in transpose"));
              return A.load(axes);
            });
      }
      // Usual case where transpose actually swaps dimensions
      auto start_dim =
          at::maybe_wrap_dim(c10::get<int64_t>(inputs[1]), A.ndim());
      auto to_dim = at::maybe_wrap_dim(c10::get<int64_t>(inputs[2]), A.ndim());
      return Compute(
          "aten_transpose",
          c10::fmap<DimArg>(outputShape),
          [&](std::vector<VarHandle> axes) {
            std::swap(axes[start_dim], axes[to_dim]);
            return A.load(axes);
          });
    }
    case aten::permute: {
      auto A = c10::get<BufHandle>(inputs[0]);
      // Trivial case of 0-dim tensors: just a copy of the input
      if (A.ndim() == 0) {
        return Compute(
            "aten_permute",
            c10::fmap<DimArg>(outputShape),
            [&](const std::vector<VarHandle>& axes) {
              std::vector<ExprHandle> empty_indices;
              return A.load(empty_indices);
            });
      }
      auto permute_dims = c10::get<IntList>(inputs[1]);
      return Compute(
          "aten_permute",
          c10::fmap<DimArg>(outputShape),
          [&](const std::vector<VarHandle>& axes) {
            std::vector<VarHandle> new_axes;
            new_axes.resize(axes.size());
            assert(permute_dims.size() == axes.size());
            for (unsigned i = 0; i < axes.size(); i++) {
              auto new_dim = at::maybe_wrap_dim(permute_dims[i], A.ndim());
              new_axes[new_dim] = axes[i];
            }
            return A.load(new_axes);
          });
    }
    case aten::expand:
    case aten::expand_as: {
      auto A = c10::get<BufHandle>(inputs[0]);
      return Compute(
          "aten_expand",
          c10::fmap<DimArg>(outputShape),
          [&](const std::vector<VarHandle>& axes) {
            std::vector<ExprHandle> indices(axes.begin(), axes.end());
            return broadcast(A, indices);
          });
    }
    case aten::flatten:
    case aten::reshape:
    case aten::view: {
      auto A = c10::get<BufHandle>(inputs[0]);
      if (A.ndim() == 0) {
        return Compute(
            "aten_view",
            c10::fmap<DimArg>(outputShape),
            [&](const std::vector<VarHandle>& axes) {
              std::vector<ExprHandle> empty_indices;
              return A.load(empty_indices);
            });
      }
      auto view_dims = [&]() {
        if (op == aten::flatten) {
          std::vector<int64_t> ret;
          for (const auto dim : c10::irange(outputShape.size())) {
            ret.push_back(outputShape[dim].AsNode<LongImm>()->value());
          }
          return ret;
        }
        return c10::get<IntList>(inputs[1]);
      }();
      return Compute(
          "aten_reshape",
          c10::fmap<DimArg>(outputShape),
          [&](const std::vector<VarHandle>& axes) {
            std::vector<VarHandle> new_axes;
            assert(view_dims.size() == axes.size());
            /*
            Example for the index transformation. Assume we have a tensor A and
            its view B:
              A.size() = [6,2,3]
              B = A.view(2,1,9,1,2)

            In TE IR we would want to represent B as the following loopnest:
              for (i1 in 0..2)
                for (i2 in 0..1)
                  for (i3 in 0..9)
                    for (i4 in 0..1)
                      for (i5 in 0..2)
                        idx = i5 + i4*2 + i3*2 + i2*18 + i1*18
                        B[i1,i2,i3,i4,i5] = A[idx/(3*2), (idx/3)%2, idx%3]
            */
            // NOLINTNEXTLINE(clang-diagnostic-unused-variable)
            ExprHandle cur_stride = 1;
            std::vector<ExprPtr> dims, indices;
            for (size_t idx = 0; idx < view_dims.size(); idx++) {
              dims.push_back(alloc<LongImm>(view_dims[idx]));
              indices.push_back(axes[idx].node());
            }
            ExprHandle flat_idx = ExprHandle(flatten_index(dims, indices));
            std::vector<ExprHandle> orig_buf_indexes(A.ndim(), ExprHandle(0));
            ExprHandle stride = ExprHandle(immLike(flat_idx, 1));
            for (size_t idx = 0; idx < A.ndim(); idx++) {
              size_t dim_idx = A.ndim() - idx - 1;
              // We don't need to generate mod-div for the first dimension -
              // ideally IRSimlifier would get rid of that for us, but for now
              // let's just avoid generating it in the first place.
              if (dim_idx > 0) {
                orig_buf_indexes[dim_idx] = flat_idx / stride % A.dim(dim_idx);
              } else {
                orig_buf_indexes[dim_idx] = flat_idx / stride;
              }
              // In the example above the stride is initially 1 for dim_idx = 2,
              // then it's 3 for dim_idx = 1, and then it's 3*2 for dim_idx = 0.
              stride = stride * A.dim(dim_idx);
            }
            // NOLINTNEXTLINE(clang-analyzer-cplusplus.NewDeleteLeaks)
            return A.load(orig_buf_indexes);
          });
    }
    case aten::mm: // aten::mm is a subset of aten::matmul where both inputs are
                   // rank 2
    case aten::matmul: {
      return computeMatmul(inputs, outputShape, outputType);
    }
    case aten::cat: {
      return computeCat(inputs, outputShape, device);
    }
    case aten::sum: {
      return computeSum(inputs, outputType);
    }
    case aten::softmax: {
      return computeSoftmax(inputs, outputShape, false);
    }
    case aten::log_softmax: {
      return computeSoftmax(inputs, outputShape, true);
    }
    case aten::conv2d: {
      return computeConv2d(inputs, outputShape, outputType);
    } break;
    case aten::addmm: {
      return computeAddMM(inputs, outputShape, outputType);
    } break;
    case aten::mean: {
      return computeMean(inputs, outputShape, outputType);
    } break;
    case aten::adaptive_avg_pool2d: {
      return computeAdaptiveAvgPool2d(inputs, outputShape, outputType);
    } break;
  }
  std::string msg =
      std::string("Unhandled node kind (in computeOperandValue): ") +
      op.toQualString();
  throw malformed_input(msg);
}

c10::optional<ScalarType> findDtypeForValue(const torch::jit::Value* v) {
  if (v->type()->kind() == TypeKind::TensorType) {
    auto tt = v->type()->cast<TensorType>();
    if (tt->scalarType()) {
      return static_cast<ScalarType>(*tt->scalarType());
    }
  }
  return c10::nullopt;
}

Tensor TensorExprKernel::computeValue(const torch::jit::Value* v) {
  auto inputs = v->node()->inputs();
  auto op = v->node()->kind();

  if (op == aten::rand_like) {
    hasRandom_ = true;
  }

  std::vector<ArgValue> argInputs;
  if (op == prim::ConstantChunk) {
    auto const& n = v->node();
    argInputs.push_back(toArg(inputs[0]));
    argInputs.push_back((int64_t)v->offset());
    argInputs.push_back(n->i(attr::dim));
    argInputs.push_back(n->i(attr::chunks));
  } else if (op == aten::to) {
    argInputs.push_back(toArg(inputs[0]));
  } else {
    for (auto inp : inputs) {
      argInputs.push_back(toArg(inp));
    }
  }
<<<<<<< HEAD
  auto outputType = findDtypeForValue(v);
=======

  auto outputType = findDtypeForValue(v->node()->output());
>>>>>>> 4752453d
  std::vector<ExprHandle> outputShape = sizesForValue(v);
  // handle ops optional arguments
  // TODO: Avoid materializing optional tensors
  switch (op) {
    case aten::conv2d: {
      // handle optional bias
      if (c10::get_if<ArgNone>(&argInputs[2])) {
        Dtype dtype = outputType ? Dtype(*outputType) : kFloat;
        std::vector<ExprHandle> biasShape;
        biasShape.push_back(outputShape[1]);
        auto bias_tensor =
            at::zeros({outputShape[1].AsNode<LongImm>()->value()});
        unpacked_constant_tensors_.push_back(bias_tensor);
        BufPtr buf = alloc<Buf>(
            "conv2d_bias_opt_" + sanitizeName(v->debugName()),
            ExprHandleVectorToExprVector(biasShape),
            dtype);
        constants_.push_back({buf, bias_tensor.data_ptr()});
        argInputs[2] = BufHandle(buf);
      }
    } break;
  }

  if (NNCLoweringFunction custom_lowering = getCustomLoweringFor(op)) {
    return custom_lowering(argInputs, outputShape, outputType, device_);
  }
  return computeOperandValue(op, argInputs, outputShape, outputType, device_);
}

// Return the (lower, upper) loop bounds if they are constants, else nullopt.
c10::optional<std::pair<int64_t, int64_t>> loopBounds(ForPtr loop) {
  auto start = IRSimplifier::simplify(loop->start());
  auto stop = IRSimplifier::simplify(loop->stop());
  if (!start->isConstant() || !stop->isConstant()) {
    return c10::nullopt;
  }
  return c10::make_optional(
      std::make_pair(immediateAs<int64_t>(start), immediateAs<int64_t>(stop)));
}

// True if all the loops in this vector have equal bounds.
bool loopBoundsAllEqual(const std::vector<ForPtr>& loops) {
  auto bounds = loopBounds(loops[0]);
  if (!bounds) {
    return false;
  }
  for (auto const& loop : loops) {
    auto next = loopBounds(loop);
    if (!next) {
      return false;
    }
    if (bounds->first != next->first || bounds->second != next->second) {
      return false;
    }
  }
  return true;
}

// Recursively fuse all the loops with matching bounds in `st`.  Stops fusing
// at any level containing non-loops or non-matching bounds.  The restriction
// on matching bounds exists to avoid inserting conditionals on the loop
// indices where none would be needed, which would significantly complicate
// vectorization.
void fuseAllLoops(StmtPtr st) {
  if (auto block = to<tensorexpr::Block>(st)) {
    std::vector<ForPtr> loopsToFuse;
    for (auto stmt : *block) {
      auto loop = to<For>(stmt);
      if (!loop) {
        // Block contains something that's not a loop.  Quit.
        return;
      }
      loopsToFuse.push_back(loop);
    }
    if (loopsToFuse.empty()) {
      return;
    }
    if (!loopBoundsAllEqual(loopsToFuse)) {
      return;
    }
    // NOLINTNEXTLINE(cppcoreguidelines-init-variables)
    ForPtr fusedLoop;
    if (!LoopNest::fuseLoops(loopsToFuse, &fusedLoop)) {
      return;
    }
    fuseAllLoops(fusedLoop->body());
  }
}

// Compute the trip count of a loop if it is a constant.
c10::optional<int64_t> tripCount(ForPtr loop) {
  auto tc = IRSimplifier::simplify(
      cast<int64_t>(ExprHandle(loop->stop()) - ExprHandle(loop->start())));
  if (auto val = to<LongImm>(tc.node())) {
    return val->value();
  }
  return c10::nullopt;
}

// Prune innermost loops until iterations satisfies a minimum grain size.
static void pruneByGrainSize(std::vector<ForPtr>& loops) {
  constexpr int64_t minGrainSize = 32768;
  int64_t grainSize = 1;
  for (int64_t i = loops.size(); i > 0; i--) {
    auto tc = tripCount(loops[i - 1]);
    if (!tc) {
      break;
    }
    grainSize *= *tc;
    if (grainSize < minGrainSize) {
      loops.pop_back();
    }
  }
}

// Retain enough outermost loops to fill the number of threads.
static void pruneByThreadCount(std::vector<ForPtr>& loops) {
  int64_t trips = 1;
  auto threads = at::get_num_threads();
  auto it = loops.begin();
  for (; it != loops.end(); it++) {
    if (trips >= threads) {
      break;
    }
    auto tc = tripCount(*it);
    if (!tc) {
      break;
    }
    trips *= *tc;
  }
  loops.erase(it, loops.end());
}

// Flatten and parallelize outer loops, subject to a minimum number of elements
// in the inner loop, and a maximum level of thread-level parallelism in the
// outer loops.
template <typename Bufs>
static void parallelizeOuterLoops(LoopNest& l, Bufs&& bufs) {
  for (auto const& buf : bufs) {
    auto loops = l.getLoopStmtsFor(buf);
    pruneByGrainSize(loops);
    pruneByThreadCount(loops);

    // There are no loops to parallelize; give up.
    if (loops.size() == 0) {
      continue;
    }
    // The loop nest contains a reduction; give up.
    auto reductions = NodeFinder<ReduceOp>::find(loops[0]);
    if (reductions.size() > 0) {
      continue;
    }
    // The loop nest has loop carried dependences; give up.
    if (LoopNest::hasLoopCarriedDependence(loops[0])) {
      continue;
    }
    // Try to flatten the outer loops and parallelize them if successful.
    ForPtr flattened = nullptr;
    if (loops.size() == 1) {
      flattened = loops[0];
    } else {
      LoopNest::flatten(loops, &flattened);
    }
    if (flattened) {
      flattened->set_parallel();
    }
  }
}

StmtPtr TensorExprKernel::transformLoops(BackendType backendType, StmtPtr st) {
  torch::jit::tensorexpr::LoopNest l(st, bufOutputs_);
  LoopNest::sanitizeNames(l.root_stmt());
  GRAPH_DEBUG("Original Stmt:\n", std::to_string(l.root_stmt()), "\n");

  bool hasReduction = NodeFinder<ReduceOp>::find(l.root_stmt()).size() != 0;

  // For Block codegen we create a map of tensor dims before
  // inlining. Like GPU codegen we need to inline. But the order
  // where this analysis is run matters.
  auto block_analysis = std::make_unique<CreateBufferMap>();
  if (backendType == kBlockCodeGen) {
    // Run Block analysis to get multi dim buffer info
    auto root_stmt = l.root_stmt();
    root_stmt->accept(block_analysis.get());
  }
  l.simplify();
  GRAPH_DEBUG("after simplify", *l.root_stmt());

  // Inlining output & intermediate buffers can duplicate computation.
  // Duplicating work can slow down the program if it's not ameliorated in some
  // way, but we've empirically found that:
  // - On CPU, LLVM's CSE does a good job as long as you horizontally fuse
  //   output loops.
  // - On GPU, there's enough compute to hide the extra work, and inlining
  //   avoids synchronizing between kernels.
  l.inlineIntermediateBufs(/*allow_duplicated_work=*/true);
  GRAPH_DEBUG("after inline", *l.root_stmt());

  // Optimizing conditionals needs to be performed after inlining because
  // inlining wouldn't work once the loops are split. Also, it has to be
  // performed before loop fusion because loop fusion introduces cases where
  // multiple conditionals are in the same loop and this optimization does not
  // handle such cases yet.
  if (getOptConditionals()) {
    l.optimizeConditionals();
    GRAPH_DEBUG("after optimizing conditionals: ", *l.root_stmt());
  }

  // Fuse loops "horizontally".  This pass allows us to combine loops that
  // write to different output buffers, as long as they have the same bounds.
  if (backendType == kLLVMCodeGen) {
    fuseAllLoops(l.root_stmt());
    GRAPH_DEBUG("after fuse", *l.root_stmt());
    parallelizeOuterLoops(l, bufOutputs_);
    GRAPH_DEBUG("after parallelize", *l.root_stmt());
  }

  if (backendType == kCudaCodeGen) {
    for (auto buf : bufOutputs_) {
      std::vector<ForPtr> loops = l.getLoopStmtsFor(buf);
      if (loops.empty()) {
        // This happens when Buf is 0-dim
        continue;
      }
      ForPtr flattened = nullptr;
      LoopNest::flatten(loops, &flattened);
      assert(flattened);

      int loopLevels = getTECudaPointwiseLoopLevels();
      const int kDefaultLoopLevels = 2;
      loopLevels = (loopLevels > 0) ? loopLevels : kDefaultLoopLevels;
      int blockCount = getTECudaPointwiseBlockCount();
      int blockSize = getTECudaPointwiseBlockSize();

      if (loopLevels == 2) {
        // NOLINTNEXTLINE(cppcoreguidelines-init-variables)
        ForPtr inner;
        const int kDefaultBlockSize = 512;
        if (blockSize < 0) {
          blockSize = kDefaultBlockSize;
        }
        LoopNest::splitWithMask(flattened, blockSize, &inner);
        flattened->set_gpu_block_index(0);
        inner->set_gpu_thread_index(0);
      } else if (loopLevels == 3) {
        // NOLINTNEXTLINE(cppcoreguidelines-init-variables)
        ForPtr inner;
        // NOLINTNEXTLINE(cppcoreguidelines-init-variables)
        ForPtr inner1;
        // TODO: change the number of microprocessors
        const int kDefaultBlockCount = 1280;
        const int kDefaultBlockSize = 256;
        blockCount = (blockCount > 0) ? blockCount : kDefaultBlockCount;
        blockSize = (blockSize > 0) ? blockSize : kDefaultBlockSize;
        LoopNest::splitWithMask(flattened, blockCount * blockSize, &inner);
        LoopNest::splitWithMask(inner, blockSize, &inner1);
        inner->set_gpu_block_index(0);
        inner1->set_gpu_thread_index(0);
      } else {
        throw std::runtime_error(
            "Invalid loop-level: " + c10::to_string(loopLevels));
      }
    }
  }

  if (backendType == kBlockCodeGen) {
    for (auto buf : bufOutputs_) {
      const int default_fp16_blocksize = 16;
      const int default_uint8_blocksize = 32;
      int blockSize = default_fp16_blocksize;
      // We only handle looplevels == 2 for now
      if (buf->dtype().scalar_type() == ScalarType::Byte) {
        blockSize = default_uint8_blocksize;
      }
      std::vector<ForPtr> loops = l.getLoopStmtsFor(buf);
      TORCH_INTERNAL_ASSERT(
          !loops.empty(),
          buildErrorMessage(
              "No loops found for the buffer " + buf->name_hint() +
              " in the fuser."));
      ForPtr flattened = nullptr;
      LoopNest::flatten(loops, &flattened);
      assert(flattened);

      ForPtr inner = nullptr;
      LoopNest::splitWithMask(flattened, blockSize, &inner);
      flattened->set_gpu_block_index(0);
      inner->set_gpu_thread_index(0);
      flattened->set_buffer_map(block_analysis->getBufferMap());
    }
  }

  if (pre_alloc_) {
    auto interm_bufs = l.getIntermediateBufs();
    preAllocIntermediateBufs(interm_bufs);
    l.prepareForCodegen(interm_bufs);
  } else {
    l.prepareForCodegen();
  }

  GRAPH_DEBUG("after prepareForCodegen", *l.root_stmt());
  l.simplify();
  GRAPH_DEBUG("after simplification", *l.root_stmt());

  if (backendType == kLLVMCodeGen && !hasReduction) {
    l.vectorizeInnerLoops();
    GRAPH_DEBUG("after vectorization", *l.root_stmt());
  }

  StmtPtr stmt = l.root_stmt();
  // Arithmetic Simplification.
  stmt = IRSimplifier::simplify(stmt);
  GRAPH_DEBUG("Final Stmt:\n", std::to_string(stmt), "\n");
  return stmt;
}

std::string TensorExprKernel::getCodeGenName(BackendType backendType) {
  switch (backendType) {
    case kCudaCodeGen:
      return "cuda_codegen";
    case kLLVMCodeGen:
      return "llvm_codegen";
    case kSimpleIREval:
      return "simple_ir_eval";
    case kBlockCodeGen:
      return "block_codegen";
    default:
      throw std::runtime_error(
          "invalid backend type: " +
          c10::to_string(static_cast<int>(backendType)));
  }
}

template <typename T>
static bool isValidPrimProperty(const c10::optional<T>& a, T b) {
  return !a.has_value() || *a == b;
}

TensorExprKernel::BackendType TensorExprKernel::inferBackendTypeFromDevice(
    at::Device device) {
  BackendType backendType = BackendType::kUninitialized;
  if (device.type() == at::kCUDA) {
    backendType = kCudaCodeGen;
  } else if (device.type() == at::kCPU && getTEGenerateBlockCode()) {
    backendType = kBlockCodeGen;
  } else if (device.type() == at::kCPU) {
#ifdef TORCH_ENABLE_LLVM
    backendType = dontUseLLVMFlag() ? kSimpleIREval : kLLVMCodeGen;
#else
    backendType = kSimpleIREval;
#endif
    if (getTEMustUseLLVMOnCPU() && backendType == kSimpleIREval) {
      throw std::runtime_error("LLVM Backend not found");
    }
  } else {
    throw std::runtime_error("Invalid device type");
  }
  return backendType;
}

// we use the debug names in printing cuda code, they need to be removed
// of characters that can't be used in a variable identifier
void TensorExprKernel::genInputDebugNames() {
  std::unordered_map<std::string, const torch::jit::Value*> name_to_value;
  std::unordered_set<std::string> name_set;
  std::unordered_map<const torch::jit::Value*, std::string> value_to_name;
  for (const torch::jit::Value* input : graph_->inputs()) {
    std::string sanitized_name = sanitizeName(input->debugName());
    // we could get fancier here, but name conflict is extremely unlikely
    while (name_set.count(sanitized_name)) {
      sanitized_name.append("_");
    }
    value_to_name[input] = sanitized_name;
    name_set.insert(sanitized_name);
  }
  input_name_map_ = std::move(value_to_name);
}

template <typename T>
static std::vector<ExprHandle> toExprHandles(const std::vector<T>& sizes) {
  std::vector<ExprHandle> dims;
  dims.reserve(sizes.size());
  for (auto const& size : sizes) {
    dims.emplace_back(size);
  }
  return dims;
}

Tensor TensorExprKernel::bindInput(const torch::jit::Value* input) {
  auto const& t = input->type();
  Tensor result(nullptr, nullptr);
  switch (t->kind()) {
    case TypeKind::TensorType: {
      auto tt = input->type()->cast<TensorType>();
      if (!input->isCompleteTensor()) {
        std::string msg = std::string("Shapes for input '%") +
            input->debugName() + "' are unknown";
        throw malformed_input(msg);
      }
      if (isContiguous(input)) {
        BufHandle inBuffer(
            "t" + input_name_map_[input],
            toExprHandles(*tt->sizes().concrete_sizes()),
            ToDtype(static_cast<ScalarType>(*tt->scalarType())));
        bufs_.emplace(input, inBuffer.node());
        bufferArgs_.emplace_back(inBuffer);
        break;
      }
      BufHandle inBuffer(
          "t" + input_name_map_[input],
          {0},
          ToDtype(static_cast<ScalarType>(*tt->scalarType())));
      std::vector<DimArg> inputTensorDims;
      for (size_t i = 0; i < *tt->sizes().size(); i++) {
        auto const size = *tt->sizes()[i];
        inputTensorDims.emplace_back(DimArg(size, "i" + c10::to_string(i)));
      }
      auto const strides = tt->strides();
      result = Compute(
          "input" + c10::to_string(bufs_.size() + 1),
          inputTensorDims,
          [&](const std::vector<VarHandle>& axes) {
            ExprHandle idx = 0;
            for (size_t i = 0; i < axes.size(); i++) {
              idx = idx + axes[i] * *strides[i];
            }
            return inBuffer.load(idx);
          });
      bufs_.emplace(input, result.buf());
      bufferArgs_.emplace_back(inBuffer);
      break;
    }
    case TypeKind::FloatType: {
      VarHandle v("v" + input_name_map_[input], kDouble);
      bufferArgs_.emplace_back(v);
      scalars_.emplace(input, v);
      break;
    }
    case TypeKind::BoolType: {
      VarHandle v("v" + input_name_map_[input], kBool);
      bufferArgs_.emplace_back(v);
      scalars_.emplace(input, v);
      break;
    }
    case TypeKind::IntType: {
      VarHandle v("v" + input_name_map_[input], kLong);
      bufferArgs_.emplace_back(v);
      scalars_.emplace(input, v);
      break;
    }
    default: {
      throw unsupported_dtype(t->repr_str());
      break;
    }
  }
  return result;
}

NNCLoweringFunction TensorExprKernel::getCustomLoweringFor(
    c10::Symbol op) const {
  if (custom_lowerings_.count(op))
    return custom_lowerings_.at(op);
  return nullptr;
}

template <typename T>
std::vector<size_t> reverse_sort_indices(const std::vector<T>& v) {
  // initialize original index locations
  std::vector<size_t> idx(v.size());
  iota(idx.begin(), idx.end(), 0);

  std::sort(idx.begin(), idx.end(), [&v](size_t i1, size_t i2) {
    return v[i1] > v[i2];
  });
  return idx;
}

bool denseAndNonOverlapping(
    at::ArrayRef<int64_t> sizes,
    at::ArrayRef<int64_t> strides) {
  return (strides == at::infer_dense_strides(sizes, strides));
}

Tensor TensorExprKernel::convertOutputToCorrectStrides(torch::jit::Value* v) {
  const TensorTypePtr& tt = v->type()->expect<TensorType>();
  TORCH_INTERNAL_ASSERT(
      bufs_.count(v),
      buildErrorMessage(
          "Ouput tensor has no corresponding bufs in the fuser."));
  BufPtr buf = bufs_.at(v);

  // No shape info is present in the graph
  if (!tt->sizes().concrete_sizes()) {
    std::string msg =
        std::string("Shapes for output '%") + v->debugName() + "' are unknown";
    throw malformed_input(msg);
  }

  TORCH_INTERNAL_ASSERT(
      tt->sizes().concrete_sizes(),
      buildErrorMessage("Output shapes are unknown."));
  auto sizes = *tt->sizes().concrete_sizes();
  std::vector<int64_t> default_strides = TensorType::contiguousStridesOf(sizes);
  if (!tt->strides().concrete_sizes()) {
    return Tensor(buf, nullptr);
  }
  TORCH_INTERNAL_ASSERT(
      tt->strides().concrete_sizes(),
      buildErrorMessage("Output strides are unknown."));
  const std::vector<int64_t> strides = *tt->strides().concrete_sizes();
  // All Tensors in NNC are layed out in default, contiguous layout.
  // If the output is also default contiguous we don't need to do anything
  if (strides == default_strides) {
    return Tensor(buf, nullptr);
  }
  // If the tensor is not dense or overlaps, we have
  // no way of matching the profiled striding
  if (!denseAndNonOverlapping(sizes, strides)) {
    return Tensor(buf, nullptr);
  }

  auto dims = c10::fmap<DimArg>(sizesForValue(v));
  // We need to convert the output tensor so that its values are layed
  // so that when viewed from the output strides the values are correct.
  // A contiguous Tensor of size(2, 3) with values 0-5 is layed out as:
  // [0] [1] [2] [3] [4] [5]
  // The same valued tensor with strides (2, 1) would be layed out like
  // [0] [3] [1] [4] [2] [5]
  // When we are doing the re-ordering of values into the output tensor,
  // we are iterating per-element of the input, and we are fixed
  // in indexing in to the output tensor at [i, j] = val
  // `val` we want here is equal to the indices for the output
  // tensor that would have given the same position as the output
  // The position is equal to the sum of stride[i] * index[i],
  // and we can can calculate the equivalent indices in the
  // output tensor strides by iteratively computing the index of
  // the biggest stride:
  // absolute = ...
  // for stride in strides_from_largest_to_smallest:
  //     cur_idx = absolute // stride
  //     absolute = absolute % stride

  auto zero = LongImm::make(0);
  return Compute(
      "output_1", dims, [&](const std::vector<VarHandle>& axes_input) {
        std::vector<ExprHandle> axes(axes_input.begin(), axes_input.end());
        auto absolute_position = ExprHandle(immLike(axes[0], 0));
        for (size_t i = 0; i < axes.size(); ++i) {
          absolute_position = absolute_position +
              (ExprHandle(immLike(axes[i], default_strides[i])) * axes[i]);
        }
        std::vector<size_t> sorted_stride_indices =
            reverse_sort_indices(strides);
        std::vector<ExprHandle> new_axes(sorted_stride_indices.size());
        for (size_t stride_index : sorted_stride_indices) {
          auto size = sizes[stride_index];
          auto index = zero;
          if (size != 1) {
            auto stride = strides[stride_index];
            index = absolute_position /
                ExprHandle(immLike(absolute_position, stride));
            absolute_position = absolute_position %
                ExprHandle(immLike(absolute_position, stride));
          }
          new_axes[stride_index] = index;
        }
        return BufHandle(buf).load(new_axes);
      });
}

void TensorExprKernel::bindConstant(const torch::jit::Value* v) {
  auto val = toIValue(v).value();
  if (torch::isCustomClass(val)) {
    auto name_hint = "const_" + sanitizeName(v->debugName());
    auto dtype = Dtype(ScalarType::Float);
    std::vector<ExprPtr> dims;
    BufPtr buf = alloc<Buf>(name_hint, dims, dtype);
    auto dataPtr = val.toObjectRef().getSlot(0).toCapsule().get();
    constants_.push_back({buf, dataPtr});
    bufs_[v] = buf;
    return;
  }
  if (!v->type()->cast<TensorType>()) {
    // Only Tensor constants need to be bound, scalar constants will be turned
    // into immediates in TE IR
    return;
  }
  auto const_tensor = toIValue(v)->toTensor();

  const auto& tt = v->type()->expect<TensorType>();
  auto sizes = *tt->sizes().concrete_sizes();
  std::vector<ExprHandle> te_sizes;
  te_sizes.reserve(sizes.size());
  for (auto s : sizes) {
    te_sizes.push_back(s);
  }

  BufPtr buf = alloc<Buf>(
      "const_" + sanitizeName(v->debugName()),
      ExprHandleVectorToExprVector(te_sizes),
      ToDtype(static_cast<ScalarType>(*tt->scalarType())));

  if (!const_tensor.is_contiguous()) {
    const_tensor = const_tensor.clone().contiguous();
    unpacked_constant_tensors_.push_back(const_tensor);
  }

  constants_.push_back({buf, const_tensor.data_ptr()});
  bufs_[v] = buf;
}

void TensorExprKernel::preAllocIntermediateBufs(
    std::unordered_set<BufPtr>& interm_bufs) {
  std::vector<std::pair<BufPtr, void*>> allocated_bufs;
  for (auto it = interm_bufs.begin(); it != interm_bufs.end();) {
    // Check if buf shape is static and compute its size if static.
    auto buf = *it;
    bool is_static = true;
    size_t size =
        elementSize(buf->dtype().scalar_type()) * buf->dtype().lanes();
    for (auto& d : buf->dims()) {
      if (!d->isConstant()) {
        is_static = false;
        break;
      }
      size = size * (*intValue(d));
    }
    // Only allocate memory for static bufs.
    if (!is_static) {
      ++it;
      continue;
    }
    auto bp = (void*)malloc(size);
    if (!bp) {
      ++it;
      continue;
    }
    allocated_bufs.emplace_back(buf, bp);
    it = interm_bufs.erase(it);
  }
  std::sort(
      allocated_bufs.begin(),
      allocated_bufs.end(),
      [](const auto& a, const auto& b) {
        return a.first->name_hint() > b.first->name_hint();
      });
  for (auto& a : allocated_bufs) {
    constants_.push_back({a.first, a.second});
  }
}

void TensorExprKernel::compile() {
  GRAPH_DUMP("TensorExprKernel graph:", graph_);

  device_ = *pickDeviceType(graph_);
  OptimizeCat(graph_);

  // Block to collect the Stmts corresponding to all tensors.
  auto block = alloc<Block>(std::vector<StmtPtr>({}));

  // Bind inputs to buffers.
  nInputs_ = graph_->inputs().size();
  genInputDebugNames();
  for (auto const& input : graph_->inputs()) {
    Tensor t = bindInput(input);
    if (t.stmt()) {
      block->append_stmt(t.stmt());
    }
  }

  // Bind nodes to tensor compute expressions.
  for (auto const& n : graph_->nodes()) {
    if (n->kind() == prim::ListConstruct) {
      continue;
    } else if (n->kind() == prim::Constant) {
      bindConstant(n->output());
      continue;
    } else {
      for (auto const& output : n->outputs()) {
        if (output->hasUses()) {
          Tensor t = computeValue(output);
          bufs_.emplace(output, t.buf());
          block->append_stmt(t.stmt());
        }
      }
    }
    if (hasRandom_ && hasBroadcast_) {
      throw std::runtime_error(
          "Cannot support broadcast and random within one kernel");
    }
  }

  // Move output operands from `bufs_` to `bufOutputs_`
  for (auto& output : graph_->outputs()) {
    if (!bufs_.count(output)) {
      throw malformed_input("cannot find output Tensor");
    }
    // The "strided" tensor will be incorrect if used in NNC,
    // since NNC views it as contiguous. Only convert it to the right
    // strides at the end of the kernel (if already contiguous it's a no-op)
    Tensor properly_strided_output = convertOutputToCorrectStrides(output);
    if (properly_strided_output.stmt()) {
      block->append_stmt(properly_strided_output.stmt());
    }
    // NOLINTNEXTLINE(clang-analyzer-cplusplus.NewDeleteLeaks)
    bufs_[output] = properly_strided_output.buf();
    const auto& tt = output->type()->expect<TensorType>();
    auto sizes = *tt->sizes().concrete_sizes();
    tensorOutputSizes_.push_back(sizes);
    auto strides = tt->strides().concrete_sizes();

    // If the tensor is not dense or overlaps, we have
    // no way of matching the profiled striding
    if (strides && denseAndNonOverlapping(sizes, *strides)) {
      tensorOutputStrides_.push_back(*strides);
    } else {
      tensorOutputStrides_.push_back(TensorType::contiguousStridesOf(sizes));
    }

    bufOutputs_.insert(bufs_.at(output));
    bufferArgs_.emplace_back(BufHandle(bufs_.at(output)));
    tensorOutputTensorOptions_.emplace_back(
        c10::TensorOptions(tensorType(bufs_.at(output))).device(device_));
    bufs_.erase(output);
  }

  BackendType backendType = inferBackendTypeFromDevice(device_);
  StmtPtr stmt = transformLoops(backendType, block);

  for (auto c : constants_) {
    bufferArgs_.emplace_back(BufHandle(c.buf));
  }

  // Generate code.
  codegen_ = CreateCodeGen(
      getCodeGenName(backendType),
      stmt,
      bufferArgs_,
      device_,
      SubgraphUtils::generateNameForGraph(graph_));
}

TensorExprKernel::TensorExprKernel(
    const std::shared_ptr<Graph>& subgraph,
    std::unordered_map<c10::Symbol, NNCLoweringFunction> custom_lowerings,
    bool pre_alloc /*= false*/)
    : graph_(subgraph),
      code_(subgraph, ""),
      custom_lowerings_(std::move(custom_lowerings)),
      pre_alloc_(pre_alloc) {
  allow_fallback_ = fallbackAllowed();
  if (!allow_fallback_) {
    compile();
    return;
  }

  use_fallback_ = fallbackEnforced();
  if (use_fallback_) {
    return;
  }

  try {
    compile();
  } catch (...) {
    use_fallback_ = true;
  }
}

void TensorExprKernel::run(Stack& stack) {
  if (!use_fallback_ && !allow_fallback_) {
    runKernel(stack);
  } else if (!use_fallback_ && allow_fallback_) {
    try {
      runKernel(stack);
    } catch (...) {
      fallback(stack);
    }
  } else {
    fallback(stack);
  }
}

std::vector<CodeGen::CallArg> TensorExprKernel::prepareRunArgs(
    const at::ArrayRef<IValue>& inputs,
    std::vector<at::Tensor>& outputs) {
  // TODO: preallocate `runArgs` during compilation and fill in values where
  // possible (e.g. for constant tensors)
  std::vector<CodeGen::CallArg> runArgs;
  runArgs.reserve(inputs.size() + bufOutputs_.size());

  for (auto& input : inputs) {
    if (input.isInt()) {
      runArgs.emplace_back(input.toInt());
    } else if (input.isDouble()) {
      runArgs.emplace_back(input.toDouble());
    } else if (input.isTensor()) {
      runArgs.emplace_back(input.toTensor().data_ptr());
    }
  }

  for (size_t i = 0, e = bufOutputs_.size(); i < e; ++i) {
    auto const& opts = tensorOutputTensorOptions_[i];
    outputs.emplace_back(codegen_->empty_strided(
        tensorOutputSizes_[i],
        tensorOutputStrides_[i],
        opts.dtype,
        opts.layout,
        opts.device,
        opts.pinned_memory));
    runArgs.emplace_back(outputs.back().data_ptr());
  }

  for (auto c : constants_) {
    runArgs.emplace_back(c.ptr);
  }

  return runArgs;
}

StmtPtr TensorExprKernel::getCodeGenStmt() {
  return codegen_->stmt();
}

void TensorExprKernel::runKernel(Stack& stack) {
  // Set up arguments (inputs, then outputs) for kernel call.
  auto inputs = last(stack, nInputs_);
  std::vector<at::Tensor> outputs;

  std::vector<CodeGen::CallArg> runArgs = prepareRunArgs(inputs, outputs);

  // Call the kernel.
  codegen_->call(runArgs);

  // Update the stack.
  drop(stack, nInputs_);
  for (auto& o : outputs) {
    push_one(stack, std::move(o));
  }
}

void TensorExprKernel::runFast(
    const std::vector<void*>& inputs,
    const std::vector<void*>& outputs) {
  std::vector<void*> args(inputs);
  args.reserve(inputs.size() + outputs.size() + constants_.size());
  args.insert(args.end(), outputs.begin(), outputs.end());

  // TODO: we can consider preallocating and pre-filling the args vector.
  for (auto c : constants_) {
    args.push_back(c.ptr);
  }

  // Call the kernel.
  codegen_->call_raw(args);
}<|MERGE_RESOLUTION|>--- conflicted
+++ resolved
@@ -2527,47 +2527,40 @@
     hasRandom_ = true;
   }
 
+  auto outputType = findDtypeForValue(v);
+  std::vector<ExprHandle> outputShape = sizesForValue(v);
+
   std::vector<ArgValue> argInputs;
   if (op == prim::ConstantChunk) {
     auto const& n = v->node();
     argInputs.push_back(toArg(inputs[0]));
-    argInputs.push_back((int64_t)v->offset());
+    argInputs.push_back(static_cast<int64_t>(v->offset()));
     argInputs.push_back(n->i(attr::dim));
     argInputs.push_back(n->i(attr::chunks));
   } else if (op == aten::to) {
     argInputs.push_back(toArg(inputs[0]));
+  } else if (op == aten::conv2d) {
+    for (auto inp : inputs) {
+      argInputs.push_back(toArg(inp));
+    }
+    // handle optional bias
+    if (c10::get_if<ArgNone>(&argInputs[2])) {
+      Dtype dtype = outputType ? Dtype(*outputType) : kFloat;
+      std::vector<ExprHandle> biasShape;
+      biasShape.push_back(outputShape[1]);
+      auto bias_tensor = at::zeros({outputShape[1].AsNode<LongImm>()->value()});
+      unpacked_constant_tensors_.push_back(bias_tensor);
+      BufPtr buf = alloc<Buf>(
+          "conv2d_bias_opt_" + sanitizeName(v->debugName()),
+          ExprHandleVectorToExprVector(biasShape),
+          dtype);
+      constants_.push_back({buf, bias_tensor.data_ptr()});
+      argInputs[2] = BufHandle(buf);
+    }
   } else {
     for (auto inp : inputs) {
       argInputs.push_back(toArg(inp));
     }
-  }
-<<<<<<< HEAD
-  auto outputType = findDtypeForValue(v);
-=======
-
-  auto outputType = findDtypeForValue(v->node()->output());
->>>>>>> 4752453d
-  std::vector<ExprHandle> outputShape = sizesForValue(v);
-  // handle ops optional arguments
-  // TODO: Avoid materializing optional tensors
-  switch (op) {
-    case aten::conv2d: {
-      // handle optional bias
-      if (c10::get_if<ArgNone>(&argInputs[2])) {
-        Dtype dtype = outputType ? Dtype(*outputType) : kFloat;
-        std::vector<ExprHandle> biasShape;
-        biasShape.push_back(outputShape[1]);
-        auto bias_tensor =
-            at::zeros({outputShape[1].AsNode<LongImm>()->value()});
-        unpacked_constant_tensors_.push_back(bias_tensor);
-        BufPtr buf = alloc<Buf>(
-            "conv2d_bias_opt_" + sanitizeName(v->debugName()),
-            ExprHandleVectorToExprVector(biasShape),
-            dtype);
-        constants_.push_back({buf, bias_tensor.data_ptr()});
-        argInputs[2] = BufHandle(buf);
-      }
-    } break;
   }
 
   if (NNCLoweringFunction custom_lowering = getCustomLoweringFor(op)) {
