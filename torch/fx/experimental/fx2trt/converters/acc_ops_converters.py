import math
import operator

import torch.fx.experimental.fx_acc.acc_ops as acc_ops
import torch.fx.experimental.fx_acc.acc_utils as acc_utils
import numpy as np
import tensorrt as trt
import torch
from torch.fx.experimental.fx2trt.fx2trt import (
    tensorrt_converter,
    torch_dtype_from_trt,
    get_dynamic_dims,
)
from typing import Optional


def to_numpy(tensor: Optional[torch.Tensor]):
    """
    Convert a PyTorch Tensor to a Numpy Array.
    """
    if tensor is None:
        return tensor

    if tensor.is_quantized:
        tensor = tensor.dequantize()

    assert isinstance(tensor, torch.Tensor), f"to_numpy can't be called on None or a torch.Tensor, got: {tensor}"

    return tensor.cpu().detach().contiguous().numpy()


def has_dynamic_shape(shape):
    return any(s == -1 for s in shape)


def get_axes_for_reduce_op(dim, has_implicit_batch_dimension):
    if isinstance(dim, int):
        dim = (dim,)

    if has_implicit_batch_dimension:
        assert 0 not in dim, "Can't reduce over batch dimension when it's implicit."

    axes = 0
    for d in dim:
        axes |= 1 << (d - (1 if has_implicit_batch_dimension else 0))

    return axes


def create_constant(network, tensor, name, dtype):
    if isinstance(tensor, int):
        tensor = torch.IntTensor([tensor])

    if isinstance(tensor, float):
        tensor = torch.Tensor([tensor])

    if dtype:
        tensor = tensor.to(dtype)

    constant = network.add_constant(tensor.shape, to_numpy(tensor))
    constant.name = name
    return constant.get_output(0)


def get_trt_tensor(network, input_val, name, dtype=None) -> trt.tensorrt.ITensor:
    if isinstance(input_val, (torch.Tensor, int, float)):
        return create_constant(network, input_val, name, dtype)
    elif not isinstance(input_val, trt.tensorrt.ITensor):
        raise RuntimeError(
            f"Received input {input_val} of name {name} that "
            "is not part of the TensorRT region!"
        )
    else:
        return input_val


def append_ones(network, input, name, num_prepend_ones):
    layer = network.add_shuffle(input)

    if has_dynamic_shape(input.shape):
        input_shape_layer = network.add_shape(input)
        input_shape_layer.name = f"{name}_broadcast_orig_shape"
        prepend_shape_layer = network.add_constant(
            (num_prepend_ones,), np.ones((num_prepend_ones,), dtype=np.int32)
        )
        prepend_shape_layer.name = f"{name}_broadcast_prepend_ones"
        reshape_dim_layer = network.add_concatenation(
            [prepend_shape_layer.get_output(0), input_shape_layer.get_output(0)]
        )
        reshape_dim_layer.axis = 0
        reshape_dim_layer.name = f"{name}_broadcast_final_shape"
        layer.set_input(1, reshape_dim_layer.get_output(0))
    else:
        layer.reshape_dims = (1,) * num_prepend_ones + tuple(input.shape)

    layer.name = name
    return layer.get_output(0)


def broadcast(network, a, b, a_name, b_name, preset_diff=0):
    """
    Broadcast two TensorRT tensors to the same number of dimensions by
    prepending 1s to the tensor with less number of dimensions.

    Args:
        network: TensorRT network object.
        a: A TensorRT tensor.
        b: A TensorRT tensor.
        a_name: Name of tensor a.
        b_name: Name of tensor b.
        preset_diff: The difference of number of dimensions after broadcast.
            A positive number means after broadcast, tensor `a` would have
            `preset_diff` more dimensions than `b`. This is used in matmul,
            since we need to broadcast tensors but not always to the same
            number of dimension. The reason is that matmul supports Matrix
            x Vector and in this case broadcasted vector should have 1 less
            number of dimensions than the matrix tensor.
    """
    a_shape = tuple(a.shape)
    b_shape = tuple(b.shape)

    diff = len(a_shape) - len(b_shape) - preset_diff
    if diff > 0:
        b = append_ones(network, b, f"{b_name}_broadcast", diff)
    elif diff < 0:
        a = append_ones(network, a, f"{a_name}_broadcast", -diff)

    return a, b

def add_binary_elementwise_layer(network, lhs_val, rhs_val, op_type, name):
    """
    This function adds a TensorRT elementwise layer. We only allow at most one
    operand to not be a trt tensor, otherwise, we should const fold it first.
    If any operand is not a trt tensor, we make it a trt constant layer which
    has the same type as the other trt tensor. Then we broadcast these two inputs
    to have the same number of dimensions.

    Limitation:
        If we are using implicit batch dim mode, the operand that is not a trt
    tensor are not allowed to have larger ranks than the trt tensor operand.

    Args:
        network: TensorRT network object.
        lhs_val: Left operand of the binary operation. Could be a TensorRT tensor,
            a PyTorch tensor or a simple value.
        rhs_val: Right operand of the binary operation. Similar to lhs_val.
        op_type: Type of the TensorRT elementwise binary operation.
        name: The name we want to assign to the created TensorRT layer.

    Returns:
        The output of TensorRT elementwise layer.
    """
    dtype = None
    is_lhs_trt_tensor = False
    is_rhs_trt_tensor = False
    if isinstance(lhs_val, trt.tensorrt.ITensor):
        dtype = torch_dtype_from_trt(lhs_val.dtype)
        is_lhs_trt_tensor = True
    if isinstance(rhs_val, trt.tensorrt.ITensor):
        dtype = torch_dtype_from_trt(rhs_val.dtype)
        is_rhs_trt_tensor = True
    if not is_lhs_trt_tensor and not is_rhs_trt_tensor:
        raise RuntimeError(f"Both operands of the binary elementwise op {name}"
                           "are constant. In this case, please consider constant fold the model first.")

    lhs_val = get_trt_tensor(network, lhs_val, f"{name}_lhs", dtype)
    rhs_val = get_trt_tensor(network, rhs_val, f"{name}_rhs", dtype)

    # Check the limitation in the doc string.
    if network.has_implicit_batch_dimension:
        if is_lhs_trt_tensor and not is_rhs_trt_tensor:
            assert len(lhs_val.shape) >= len(rhs_val.shape)
        elif not is_lhs_trt_tensor and is_rhs_trt_tensor:
            assert len(rhs_val.shape) >= len(lhs_val.shape)

    lhs_val, rhs_val = broadcast(
        network, lhs_val, rhs_val, f"{name}_lhs", f"{name}_rhs"
    )
    layer = network.add_elementwise(lhs_val, rhs_val, op_type)
    layer.name = name
    return layer.get_output(0)


def add_unary_layer(network, input_val, operation_type, name):
    if not isinstance(input_val, trt.tensorrt.ITensor):
        raise RuntimeError(
            f"{operation_type} received input {input_val} that is not part "
            "of the TensorRT region!"
        )
    layer = network.add_unary(input_val, operation_type)
    layer.name = name
    return layer.get_output(0)


def add_activation_layer(network, input_val, operation_type, name):
    if not isinstance(input_val, trt.tensorrt.ITensor):
        raise RuntimeError(
            f"{operation_type} received input {input_val} that is not part "
            "of the TensorRT region!"
        )
    layer = network.add_activation(input_val, operation_type)
    layer.name = name
    return layer.get_output(0)


def add_transpose_layer(
    network, input_val, dim_0, dim_1, name, ignore_implicit_batch=False
):
    """Adds a transpose layer to the TensorRT network
    Args:
        network: TensorRT Network object
        input_val: tensorrt.ITensor
        dim_0, dim_1: dimensions for transpose, e.g. dim_0=1, dim_1=0 means transpose
        the first two dimensions
        name: Name of the layer
        ignore_implicit_batch: activations might have implicit batch, but weights do
        not, when this is True, we'll ignore the implicit batch and use the dimension
        argument as is
    Returns:
        output TensorRT ITensor from the transpose layer
    """
    if not ignore_implicit_batch and network.has_implicit_batch_dimension:
        assert (
            dim_0 != 0 and dim_1 != 0
        ), "It's not allowed to call transpose on non-constant when batch dim is implicit!"
        dim_0 -= 1
        dim_1 -= 1

    permutation = list(range(len(input_val.shape)))
    permutation[dim_0] = dim_1
    permutation[dim_1] = dim_0

    layer = network.add_shuffle(input_val)
    layer.second_transpose = tuple(permutation)
    layer.name = name
    return layer.get_output(0)

def add_matrix_multiply_layer(network, input_val, other_val, name, transpose_input=False, transpose_other=False):
    """ Adds a matrix multiply layer to the TensorRT network
    Args:
        network: TensorRT Network
        input_val: input matrix/vector TensorRT ITensor
        other_val: another input matrix/vector TensorRT ITensor
        name: Name of the matrix multiply layer
        transpose_input: boolean indicating whether to transpose the input_val Tensor or not
        transpose_other: boolean indicaiton whether to transpose the other_val Tensor or not
    Returns:
        output TensorRT ITensor from the matrix multiply layer
    """
    input_matrix_op = other_matrix_op = trt.MatrixOperation.NONE
    preset_diff = 0

    if len(input_val.shape) == 1:
        assert not transpose_input, "can't transpose input vector"
        preset_diff -= 1
        input_matrix_op = trt.MatrixOperation.VECTOR
    elif transpose_input:
        input_matrix_op = trt.MatrixOperation.TRANSPOSE

    if len(other_val.shape) == 1:
        assert not transpose_input, "can't transpose other vector"
        preset_diff += 1
        other_matrix_op = trt.MatrixOperation.VECTOR
    elif transpose_other:
        other_matrix_op = trt.MatrixOperation.TRANSPOSE


    input_val, other_val = broadcast(network, input_val, other_val, f"{name}_input", f"{name}_other", preset_diff)
    layer = network.add_matrix_multiply(input_val, input_matrix_op, other_val, other_matrix_op)
    layer.name = name
    return layer.get_output(0)

def process_attr(val, num_elem):
    if not isinstance(val, tuple):
        val = (val,) * num_elem
    return val


@tensorrt_converter(acc_ops.conv2d)
def acc_ops_conv2d(network, target, args, kwargs, name):
    input_val = kwargs["input"]

    if not isinstance(input_val, trt.tensorrt.ITensor):
        raise RuntimeError(
            f"Conv2d received input {input_val} that is not part "
            "of the TensorRT region!"
        )

    if has_dynamic_shape(input_val.shape):
        assert input_val.shape[1] != -1, "Channel dim can't be dynamic for convolution."

    # for now we'll assume bias is constant Tensor or None,
    # and bias being ITensor is not supported in TensorRT api
    # right now
    bias = to_numpy(kwargs["bias"])

    if network.has_explicit_precision:
        weight = get_trt_tensor(network, kwargs["weight"], f"{name}_weight")
        weight_shape = tuple(kwargs["weight"].shape)
        # will need to use uninitialized weight and set it later to support
        # ITensor weights
        dummy_weight = trt.Weights()

        layer = network.add_convolution(
            input=input_val,
            num_output_maps=weight.shape[0],
            kernel_shape=weight.shape[2:],
            kernel=dummy_weight,
            bias=bias,
        )

        layer.set_input(1, weight)
    else:
        weight = to_numpy(kwargs["weight"])
        layer = network.add_convolution(
            input=input_val,
            num_output_maps=weight.shape[0],
            kernel_shape=weight.shape[2:],
            kernel=weight,
            bias=bias,
        )

    layer.name = name
    layer.stride = kwargs["stride"]
    layer.padding = kwargs["padding"]
    layer.dilation = kwargs["dilation"]
    if kwargs["groups"] is not None:
        layer.num_groups = kwargs["groups"]

    return layer.get_output(0)


@tensorrt_converter(acc_ops.flatten)
def acc_ops_flatten(network, target, args, kwargs, name):
    input_val = kwargs["input"]

    if not isinstance(input_val, trt.tensorrt.ITensor):
        raise RuntimeError(
            f"flatten received input {input_val} that is not part "
            "of the TensorRT region!"
        )

    num_dims = len(input_val.shape) + (1 if network.has_implicit_batch_dimension else 0)
    start_dim = (kwargs["start_dim"] if "start_dim" in kwargs else 0) % num_dims
    end_dim = (kwargs["end_dim"] if "end_dim" in kwargs else -1) % num_dims

    if network.has_implicit_batch_dimension:
        assert start_dim != 0, "Can't flatten batch dimension when it's implicit."
        start_dim -= 1
        end_dim -= 1

    layer = network.add_shuffle(input_val)
    layer.name = name

    # If there're dynamic shapes then we need to use shape layers
    # to figure out the final shape after flatten. We first slice
    # the input shape to three parts:
    #   1. dimensions before start_dim
    #   2. dimensions between start_dim and end_dim
    #   3. dimensions after end_dim
    # Part 1 and 3 might not exist if start_dim is 0 or end_dim is
    # last dim. Then we do a reduced multiplication over part 2 to
    # get flattened dim. Finally, we concatenate the three parts to
    # get the final shape.
    if has_dynamic_shape(input_val.shape):
        input_shape_layer = network.add_shape(input_val)
        input_shape_layer.name = f"{name}_orig_shape"

        final_shapes = []

        # Shapes before start_dim
        if start_dim > 0:
            prefix_shape_layer = network.add_slice(
                input_shape_layer.get_output(0),
                start=(0,),
                shape=(start_dim,),
                stride=(1,),
            )
            prefix_shape_layer.name = f"{name}_pre_shape"
            final_shapes.append(prefix_shape_layer.get_output(0))

        flatten_shape_layer = network.add_slice(
            input_shape_layer.get_output(0),
            start=(start_dim,),
            shape=(end_dim - start_dim + 1,),
            stride=(1,),
        )
        flatten_shape_layer.name = f"{name}_need_flatten"
        flatten_shape_layer = network.add_reduce(
            flatten_shape_layer.get_output(0),
            trt.ReduceOperation.PROD,
            axes=get_axes_for_reduce_op(0, False),
            keep_dims=True,
        )
        flatten_shape_layer.name = f"{name}_flatten_dim"
        final_shapes.append(flatten_shape_layer.get_output(0))

        # Shapes after start_dim
        if end_dim < len(input_val.shape) - 1:
            suffix_shape_layer = network.add_slice(
                input_shape_layer.get_output(0),
                start=(end_dim + 1,),
                shape=(len(input_val.shape) - end_dim - 1,),
                stride=(1,),
            )
            suffix_shape_layer.name = f"{name}_suffix_shape"
            final_shapes.append(suffix_shape_layer.get_output(0))

        final_shape_layer = network.add_concatenation(final_shapes)
        final_shape_layer.axis = 0
        final_shape_layer.name = f"{name}_final_shape"
        layer.set_input(1, final_shape_layer.get_output(0))
    else:
        final_shape = []
        flatten_dim = 1
        for i, s in enumerate(input_val.shape):
            if i >= start_dim and i <= end_dim:
                flatten_dim *= s
            elif i == end_dim + 1:
                final_shape.append(flatten_dim)
                final_shape.append(s)
            else:
                final_shape.append(s)
        if end_dim == len(input_val.shape) - 1:
            final_shape.append(flatten_dim)

        layer.reshape_dims = tuple(final_shape)

    return layer.get_output(0)


# For implicit batch dim mode, we use this to represent batch dim if we
# ever trying to retrieve it via size() and we hope it will fail hard if
# it's used somewhere else.
IMPLICIT_BATCH_DIM = -999


@tensorrt_converter(acc_ops.size)
def acc_ops_size(network, target, args, kwargs, name):
    input_val = kwargs["input"]

    if not isinstance(input_val, trt.tensorrt.ITensor):
        raise RuntimeError(
            f"size received input {input_val} that is not part "
            "of the TensorRT region!"
        )

    if not has_dynamic_shape(input_val.shape):
        if network.has_implicit_batch_dimension:
            return torch.Size((IMPLICIT_BATCH_DIM,) + tuple(input_val.shape))
        return torch.Size(input_val.shape)

    layer = network.add_shape(input_val)
    layer.name = name
    return layer.get_output(0)


@tensorrt_converter(acc_ops.batch_norm)
def acc_ops_batch_norm(network, target, args, kwargs, name):
    input_val = kwargs["input"]

    if not isinstance(input_val, trt.tensorrt.ITensor):
        raise RuntimeError(
            f"BatchNorm2d received input {input_val} that is not part "
            "of the TensorRT region!"
        )

    if has_dynamic_shape(input_val.shape):
        assert input_val.shape[1] != -1, "Channel dim can't be dynamic for batch norm."

    scale = to_numpy(kwargs["weight"]) / np.sqrt(
        to_numpy(kwargs["running_var"]) + kwargs["eps"]
    )
    bias = (
        to_numpy(kwargs["bias"])
        - to_numpy(kwargs["running_mean"]) * scale
    )
    power = np.ones_like(scale)

    layer = network.add_scale(input_val, trt.ScaleMode.CHANNEL, bias, scale, power)
    layer.name = name

    return layer.get_output(0)

@tensorrt_converter(acc_ops.layer_norm)
def acc_ops_layer_norm(network, target, args, kwargs, name):
    input_val = kwargs["input"]

    if not isinstance(input_val, trt.tensorrt.ITensor):
        raise RuntimeError(f"LayerNorm received input {input_val} that is not part "
                           "of the TensorRT region!")

    shape = kwargs["weight"].shape
    broadcasted_shape = (1,) * (len(input_val.shape) - len(shape)) + shape
    gamma = to_numpy(kwargs["weight"].reshape(*shape))
    beta = to_numpy(kwargs["bias"].reshape(*shape))
    eps = kwargs["eps"]
    normalized_shape = kwargs["normalized_shape"]

    axes = 0
    for d in range(len(normalized_shape)):
        axes |= 1 << (len(input_val.shape) - d - 1)

    # E[x]
    mean_expected_layer = network.add_reduce(input_val, trt.ReduceOperation.AVG, axes, keep_dims=True)
    mean_expected_layer.name = f"{name}_mean_expected"
    # X-E[x]
    sub_trt = add_binary_elementwise_layer(
        network, input_val, mean_expected_layer.get_output(0), trt.ElementWiseOperation.SUB, f"{name}_sub"
    )
    # Variance = mean(pow(x_sub_mean,2))
    pow_tensor = network.add_constant(
        (1,) * len(input_val.shape), trt.Weights(np.ascontiguousarray([2.0], dtype=np.float32))
    )
    pow_tensor.name = f"{name}_power"
    pow_var = add_binary_elementwise_layer(
        network, sub_trt, pow_tensor.get_output(0), trt.ElementWiseOperation.POW, f"{name}_pow_var"
    )
    mean_trt_layer = network.add_reduce(pow_var, trt.ReduceOperation.AVG, axes, keep_dims=True)
    mean_trt_layer.name = f"{name}_mean"
    # Variance + eps
    eps_tensor = network.add_constant(
        (1,) * len(input_val.shape), trt.Weights(np.ascontiguousarray([eps], dtype=np.float32))
    )
    eps_tensor.name = f"{name}_eps"
    add_trt = add_binary_elementwise_layer(
        network, mean_trt_layer.get_output(0), eps_tensor.get_output(0), trt.ElementWiseOperation.SUM, f"{name}_add"
    )
    # SQRT((Var + eps))
    sqrt_trt = add_unary_layer(network, add_trt, trt.UnaryOperation.SQRT, f"{name}_sqrt")
    # (x - E[x]) / sqrt((var + eps))
    div_trt = add_binary_elementwise_layer(network, sub_trt, sqrt_trt, trt.ElementWiseOperation.DIV, f"{name}_div_trt")

    gamma_tensor = network.add_constant(gamma.shape, trt.Weights(np.ascontiguousarray(gamma)))
    gamma_tensor.name = f"{name}_gamma"
    beta_tensor = network.add_constant(gamma.shape, trt.Weights(np.ascontiguousarray(beta)))
    beta_tensor.name = f"{name}_beta"
    # y * gamma + beta
    scale_layer = add_binary_elementwise_layer(
        network, div_trt, gamma_tensor.get_output(0), trt.ElementWiseOperation.PROD, f"{name}_scale"
    )
    return add_binary_elementwise_layer(
        network, scale_layer, beta_tensor.get_output(0), trt.ElementWiseOperation.SUM, name
    )

@tensorrt_converter(acc_ops.softmax)
def acc_ops_softmax(network, target, args, kwargs, name):
    input_val = kwargs["input"]
    dim = kwargs["dim"]

    if not isinstance(input_val, trt.tensorrt.ITensor):
        raise RuntimeError(
            f"softmax received input {input_val} that is not part "
            "of the TensorRT region!"
        )

    # Used to get dim when dim is None. Copied from PyTorch softmax implementation.
    def get_softmax_dim(ndim):
        if ndim == 0 or ndim == 1 or ndim == 3:
            ret = 0
        else:
            ret = 1
        return ret

    if dim is None:
        dim = get_softmax_dim(
            len(input_val.shape)
            if not network.has_implicit_batch_dimension
            else len(input_val.shape) + 1
        )

    if network.has_implicit_batch_dimension:
        assert dim != 0, "Can't apply softmax on batch dimension when it's implicit."
        dim = (dim % (len(input_val.shape) + 1)) - 1

    layer = network.add_softmax(input_val)
    layer.axes = 1 << dim
    layer.name = name
    return layer.get_output(0)


@tensorrt_converter(acc_ops.relu)
def acc_ops_relu(network, target, args, kwargs, name):
    input_val = kwargs["input"]
    operation_type = trt.ActivationType.RELU
    return add_activation_layer(network, input_val, operation_type, name)


@tensorrt_converter(acc_ops.sin)
def acc_ops_sin(network, target, args, kwargs, name):
    input_val = kwargs["input"]
    operation_type = trt.UnaryOperation.SIN
    return add_unary_layer(network, input_val, operation_type, name)


@tensorrt_converter(acc_ops.cos)
def acc_ops_cos(network, target, args, kwargs, name):
    input_val = kwargs["input"]
    operation_type = trt.UnaryOperation.COS
    return add_unary_layer(network, input_val, operation_type, name)


@tensorrt_converter(acc_ops.tan)
def acc_ops_tan(network, target, args, kwargs, name):
    input_val = kwargs["input"]
    operation_type = trt.UnaryOperation.TAN
    return add_unary_layer(network, input_val, operation_type, name)


@tensorrt_converter(acc_ops.sinh)
def acc_ops_sinh(network, target, args, kwargs, name):
    input_val = kwargs["input"]
    operation_type = trt.UnaryOperation.SINH
    return add_unary_layer(network, input_val, operation_type, name)


@tensorrt_converter(acc_ops.cosh)
def acc_ops_cosh(network, target, args, kwargs, name):
    input_val = kwargs["input"]
    operation_type = trt.UnaryOperation.COSH
    return add_unary_layer(network, input_val, operation_type, name)


@tensorrt_converter(acc_ops.tanh)
def acc_ops_tanh(network, target, args, kwargs, name):
    input_val = kwargs["input"]
    operation_type = trt.ActivationType.TANH
    return add_activation_layer(network, input_val, operation_type, name)


@tensorrt_converter(acc_ops.asin)
def acc_ops_asin(network, target, args, kwargs, name):
    input_val = kwargs["input"]
    operation_type = trt.UnaryOperation.ASIN
    return add_unary_layer(network, input_val, operation_type, name)


@tensorrt_converter(acc_ops.acos)
def acc_ops_acos(network, target, args, kwargs, name):
    input_val = kwargs["input"]
    operation_type = trt.UnaryOperation.ACOS
    return add_unary_layer(network, input_val, operation_type, name)


@tensorrt_converter(acc_ops.atan)
def acc_ops_atan(network, target, args, kwargs, name):
    input_val = kwargs["input"]
    operation_type = trt.UnaryOperation.ATAN
    return add_unary_layer(network, input_val, operation_type, name)


@tensorrt_converter(acc_ops.exp)
def acc_ops_exp(network, target, args, kwargs, name):
    input_val = kwargs["input"]
    operation_type = trt.UnaryOperation.EXP
    return add_unary_layer(network, input_val, operation_type, name)


@tensorrt_converter(acc_ops.log)
def acc_ops_log(network, target, args, kwargs, name):
    input_val = kwargs["input"]
    operation_type = trt.UnaryOperation.LOG
    return add_unary_layer(network, input_val, operation_type, name)


@tensorrt_converter(acc_ops.sqrt)
def acc_ops_sqrt(network, target, args, kwargs, name):
    input_val = kwargs["input"]
    operation_type = trt.UnaryOperation.SQRT
    return add_unary_layer(network, input_val, operation_type, name)


@tensorrt_converter(acc_ops.reciprocal)
def acc_ops_reciprocal(network, target, args, kwargs, name):
    input_val = kwargs["input"]
    operation_type = trt.UnaryOperation.RECIP
    return add_unary_layer(network, input_val, operation_type, name)


@tensorrt_converter(acc_ops.abs)
def acc_ops_abs(network, target, args, kwargs, name):
    input_val = kwargs["input"]
    operation_type = trt.UnaryOperation.ABS
    return add_unary_layer(network, input_val, operation_type, name)


@tensorrt_converter(acc_ops.neg)
def acc_ops_neg(network, target, args, kwargs, name):
    input_val = kwargs["input"]
    operation_type = trt.UnaryOperation.NEG
    return add_unary_layer(network, input_val, operation_type, name)


@tensorrt_converter(acc_ops.floor)
def acc_ops_floor(network, target, args, kwargs, name):
    input_val = kwargs["input"]
    operation_type = trt.UnaryOperation.FLOOR
    return add_unary_layer(network, input_val, operation_type, name)


@tensorrt_converter(acc_ops.ceil)
def acc_ops_ceil(network, target, args, kwargs, name):
    input_val = kwargs["input"]
    operation_type = trt.UnaryOperation.CEIL
    return add_unary_layer(network, input_val, operation_type, name)


@tensorrt_converter(acc_ops.sum)
def acc_ops_sum(network, target, args, kwargs, name):
    input_val = kwargs["input"]
    if not isinstance(input_val, trt.tensorrt.ITensor):
        raise RuntimeError(
            f"sum received input {input_val} that is not part "
            "of the TensorRT region!"
        )

    # If dim is specified, then we are computing reduced sum over certain dimensions.
    # Otherwise, we are dong summation over all elements, which is only supported in
    # explicit batch dimension.
    if "dim" not in kwargs:
        assert (
            not network.has_implicit_batch_dimension
        ), "Do not support sum all the elements for implicit batch."
        dim = range(0, len(input_val.shape))
    else:
        dim = kwargs["dim"]

    keepdim = False if "keepdim" not in kwargs else kwargs["keepdim"]
    layer = network.add_reduce(
        input_val,
        trt.ReduceOperation.SUM,
        get_axes_for_reduce_op(dim, network.has_implicit_batch_dimension),
        keepdim,
    )
    layer.name = name
    return layer.get_output(0)


def add_acc_ops_full_reduce(network, target, args, kwargs, name, reduce_op):
    input_val = kwargs["input"]
    if not isinstance(input_val, trt.tensorrt.ITensor):
        raise RuntimeError(
            f"max received input {input_val} that is not part "
            "of the TensorRT region!"
        )
    assert (
        not network.has_implicit_batch_dimension
    ), "Do not support max over all the elements for implicit batch."

    dim = range(len(input_val.shape))

    layer = network.add_reduce(
        input_val,
        reduce_op,
        get_axes_for_reduce_op(dim, network.has_implicit_batch_dimension),
        False,
    )
    layer.name = name
    return layer.get_output(0)

def add_acc_ops_dim_reduce(network, target, args, kwargs, name, reduce_op):
    new_kwargs = kwargs.copy()
    new_kwargs['k'] = 1


    if reduce_op == trt.ReduceOperation.MAX:
        new_kwargs['largest'] = True
    elif reduce_op == trt.ReduceOperation.MIN:
        new_kwargs['largest'] = False
    new_kwargs['sorted'] = False


    (topk_out0, topk_out1) = acc_ops_topk(network, target, args, new_kwargs, name + "_topk")

    topk_out0.name = f"{name}_topk0"
    topk_out1.name = f"{name}_topk1"

    if 'keepdim' in new_kwargs and new_kwargs['keepdim']:
        return (topk_out0, topk_out1)

    dim = new_kwargs['dim']
    if network.has_implicit_batch_dimension:
        assert dim != 0, "can't reduce on dim == 0 when network has implicit batch dimension"
        # we remove the first dim in the shape tuple when it is implicit
        dim -= 1
    input_val = topk_out0
    shape = input_val.shape

    output_shape = []
    for i, s in enumerate(shape):
        if i == dim and s == 1:
            continue
        output_shape.append(s)

    shuffle_layer0 = network.add_shuffle(input_val)
    shuffle_layer0.reshape_dims = tuple(output_shape)
    shuffle_layer0.name = name + '_shuffle0'

    input_val = topk_out1
    shape = input_val.shape

    shuffle_layer1 = network.add_shuffle(input_val)
    shuffle_layer1.reshape_dims = tuple(output_shape)
    shuffle_layer1.name = name + '_shuffle1'


    return (shuffle_layer0.get_output(0), shuffle_layer1.get_output(0))

@tensorrt_converter(acc_ops.max_full_reduce)
def acc_ops_max_full_reduce(network, target, args, kwargs, name):
    return add_acc_ops_full_reduce(network, target, args, kwargs, name, trt.ReduceOperation.MAX)

@tensorrt_converter(acc_ops.min_full_reduce)
def acc_ops_min_full_reduce(network, target, args, kwargs, name):
    return add_acc_ops_full_reduce(network, target, args, kwargs, name, trt.ReduceOperation.MIN)

@tensorrt_converter(acc_ops.max_dim_reduce)
def acc_ops_max_dim_reduce(network, target, args, kwargs, name):
    return add_acc_ops_dim_reduce(network, target, args, kwargs, name, trt.ReduceOperation.MAX)

@tensorrt_converter(acc_ops.min_dim_reduce)
def acc_ops_min_dim_reduce(network, target, args, kwargs, name):
    return add_acc_ops_dim_reduce(network, target, args, kwargs, name, trt.ReduceOperation.MIN)

@tensorrt_converter(acc_ops.maximum)
def acc_ops_maximum(network, target, args, kwargs, name):
    return add_binary_elementwise_layer(
        network, kwargs["input"], kwargs["other"], trt.ElementWiseOperation.MAX, name
    )

@tensorrt_converter(acc_ops.minimum)
def acc_ops_minimum(network, target, args, kwargs, name):
    return add_binary_elementwise_layer(
        network, kwargs["input"], kwargs["other"], trt.ElementWiseOperation.MIN, name
    )

@tensorrt_converter(acc_ops.max_pool2d)
def acc_ops_max_pool2d(network, target, args, kwargs, name):
    input_val = kwargs["input"]

    if not isinstance(input_val, trt.tensorrt.ITensor):
        raise RuntimeError(
            f"MaxPool2d received input {input_val} that is not part "
            "of the TensorRT region!"
        )

    kernel_size = process_attr(kwargs["kernel_size"], 2)
    stride = process_attr(kwargs["stride"], 2)
    padding = process_attr(kwargs["padding"], 2)
    dilation = process_attr(kwargs["dilation"], 2)
    ceil_mode = kwargs["ceil_mode"]

    if dilation != (1, 1):
        raise RuntimeError(
            f"Only support dilation=(1, 1) for maxpool, but got {dilation}"
        )

    layer = network.add_pooling(
        input=input_val, type=trt.PoolingType.MAX, window_size=kernel_size
    )
    layer.stride = stride
    layer.padding = padding
    layer.name = name

    if ceil_mode:
        layer.padding_mode = trt.PaddingMode.EXPLICIT_ROUND_UP

    return layer.get_output(0)


@tensorrt_converter(acc_ops.squeeze)
def acc_ops_squeeze(network, target, args, kwargs, name):
    input_val = kwargs["input"]

    if not isinstance(input_val, trt.tensorrt.ITensor):
        raise RuntimeError(
            f"squeeze received input {input_val} that is not part "
            "of the TensorRT region!"
        )

    dim = kwargs["dim"] if "dim" in kwargs else None
    # Squeeze with dim=None would only work in explicit batch dim mode without any dynamic
    # dim, which is a very rare case. For now we just claim not supporting dim=None.
    assert dim is not None, "We don't support dim=None right now."

    dim = dim % (len(input_val.shape) + (1 if network.has_implicit_batch_dimension else 0))
    if network.has_implicit_batch_dimension:
        assert dim != 0, "We don't support squeeze batch dim when it's implicit."
        dim -= 1

    assert input_val.shape[dim] != -1, "We don't support squeeze dynamic dim."
    assert (
        len(get_dynamic_dims(input_val.shape)) <= 1
    ), "Currently more than one dynamic dim for input to squeeze is not supported."

    output_shape = []
    for i, s in enumerate(input_val.shape):
        if i == dim and s == 1:
            continue
        output_shape.append(s)
    layer = network.add_shuffle(input_val)
    layer.reshape_dims = tuple(output_shape)
    layer.name = name
    return layer.get_output(0)


@tensorrt_converter(acc_ops.add)
def acc_ops_add(network, target, args, kwargs, name):
    return add_binary_elementwise_layer(
        network, kwargs["input"], kwargs["other"], trt.ElementWiseOperation.SUM, name
    )


@tensorrt_converter(acc_ops.sub)
def acc_ops_sub(network, target, args, kwargs, name):
    return add_binary_elementwise_layer(
        network, kwargs["input"], kwargs["other"], trt.ElementWiseOperation.SUB, name
    )


@tensorrt_converter(acc_ops.div)
def acc_ops_div(network, target, args, kwargs, name):
    return add_binary_elementwise_layer(
        network, kwargs["input"], kwargs["other"], trt.ElementWiseOperation.DIV, name
    )


@tensorrt_converter(acc_ops.mul)
def acc_ops_mul(network, target, args, kwargs, name):
    return add_binary_elementwise_layer(
        network, kwargs["input"], kwargs["other"], trt.ElementWiseOperation.PROD, name
    )

@tensorrt_converter(acc_ops.pow)
def acc_ops_pow(network, target, args, kwargs, name):
    return add_binary_elementwise_layer(
        network, kwargs["input"], kwargs["exponent"], trt.ElementWiseOperation.POW, name
    )

@tensorrt_converter(acc_ops.unsqueeze)
def acc_ops_unsqueeze(network, target, args, kwargs, name):
    input_val = kwargs["input"]

    if not isinstance(input_val, trt.tensorrt.ITensor):
        raise RuntimeError(f"unsqueeze received input {input_val} that is not part "
                           "of the TensorRT region!")

    dim = kwargs["dim"]
    if network.has_implicit_batch_dimension:
        assert dim != 0
        dim -= 1

    assert len(get_dynamic_dims(input_val.shape)) <= 1, "Currently we don't support unsqueeze with more than one dynamic dims."
    layer = network.add_shuffle(input_val)
    layer.reshape_dims = tuple(input_val.shape)[:dim] + (1,) + tuple(input_val.shape)[dim:]
    layer.name = name
    return layer.get_output(0)

@tensorrt_converter(acc_ops.topk)
def acc_ops_topk(network, target, args, kwargs, name):
    input_val = kwargs["input"]

    if not isinstance(input_val, trt.tensorrt.ITensor):
        raise RuntimeError(f"topk received input {input_val} that is not part "
                           "of the TensorRT region!")

    if kwargs["sorted"] and kwargs["k"] != 1:
        raise RuntimeError("Currently we don't support sorted=True in topk.")

    if not network.has_implicit_batch_dimension and len(input_val.shape) <= 1:
        raise RuntimeError("At least 2 dimensions are required for input to topk.")

    num_dims = len(input_val.shape) + (1 if network.has_implicit_batch_dimension else 0)
    k = kwargs["k"]
    dim = (kwargs["dim"] if kwargs["dim"] is not None else -1) % num_dims
    operation = trt.TopKOperation.MAX if kwargs["largest"] else trt.TopKOperation.MIN
    layer = network.add_topk(
        input_val, operation, k, get_axes_for_reduce_op(dim, network.has_implicit_batch_dimension)
    )
    layer.name = name
    return layer.get_output(0), layer.get_output(1)

@tensorrt_converter(acc_ops.adaptive_avg_pool2d)
def acc_ops_adaptive_avg_pool2d(network, target, args, kwargs, name):
    input_val = kwargs["input"]

    if not isinstance(input_val, trt.tensorrt.ITensor):
        raise RuntimeError(
            f"AdaptiveAvgPool2d received input {input_val} that is not part "
            "of the TensorRT region!"
        )

    assert (
        input_val.shape[-1] != -1 and input_val.shape[-1] != -1
    ), "AdaptiveAvgPool2d currently doesn't support dynamic shapes for last two dims."
    output_size = kwargs["output_size"]

    for input_dim, output_dim in zip(input_val.shape[-2:], output_size):
        if input_dim % output_dim != 0:
            raise RuntimeError(
                "For AdaptiveAvgPool, input dim has to be integer multiple of output dim."
                f"Got input dim {input_dim}, output dim {output_dim}"
            )

    stride = (
        input_val.shape[-2] // output_size[0],
        input_val.shape[-1] // output_size[1],
    )
    kernel_size = (
        input_val.shape[-2] - (output_size[0] - 1) * stride[0],
        input_val.shape[-1] - (output_size[1] - 1) * stride[1],
    )
    layer = network.add_pooling(
        input=input_val, type=trt.PoolingType.AVERAGE, window_size=kernel_size
    )
    layer.stride = stride
    layer.name = name

    return layer.get_output(0)


@tensorrt_converter(acc_ops.avg_pool2d)
def acc_ops_avg_pool2d(network, target, args, kwargs, name):
    input_val = kwargs["input"]

    if not isinstance(input_val, trt.tensorrt.ITensor):
        raise RuntimeError(
            f"AvgPool2d received input {input_val} that is not part "
            "of the TensorRT region!"
        )

    kernel_size = process_attr(kwargs["kernel_size"], 2)
    stride = process_attr(kwargs["stride"], 2)
    padding = process_attr(kwargs["padding"], 2)
    ceil_mode = kwargs["ceil_mode"]
    count_include_pad = kwargs["count_include_pad"]
    divisor_override = kwargs["divisor_override"]

    if divisor_override:
        raise RuntimeError("TensorRT does not support divisor_override.")

    layer = network.add_pooling(
        input=input_val, type=trt.PoolingType.AVERAGE, window_size=kernel_size
    )
    layer.stride = stride
    layer.padding = padding
    layer.average_count_excludes_padding = False if count_include_pad else True

    if ceil_mode:
        layer.padding_mode = trt.PaddingMode.EXPLICIT_ROUND_UP

    return layer.get_output(0)


@tensorrt_converter(acc_ops.reshape)
def acc_ops_reshape(network, target, args, kwargs, name):
    input_val = kwargs["input"]

    if not isinstance(input_val, trt.tensorrt.ITensor):
        raise RuntimeError(
            f"Reshape received input {input_val} that is not part "
            "of the TensorRT region!"
        )

    shape = acc_utils.get_field_from_acc_out_ty(kwargs["acc_out_ty"], "shape")
    if network.has_implicit_batch_dimension:
        shape = shape[1:]

    layer = network.add_shuffle(input_val)

    if all(isinstance(s, int) for s in shape):
        layer.reshape_dims = tuple(shape)
    else:
        # Convert all the dimensions to trt Tensors.
        trt_shape = []

        for i, s in enumerate(shape):
            if isinstance(s, trt.tensorrt.ITensor):
                if len(s.shape) == 0:
                    s = append_ones(network, s, f"{name}_{i}", 1)
                trt_shape.append(s)
            else:
                trt_shape.append(
                    get_trt_tensor(network, s, f"{name}_{i}")
                )

        shape_layer = network.add_concatenation(inputs=trt_shape)
        shape_layer.axis = 0
        shape_layer.name = f"{name}_output_shape"
        layer.set_input(1, shape_layer.get_output(0))

    layer.name = name
    return layer.get_output(0)

@tensorrt_converter(acc_ops.slice_tensor)
def acc_ops_slice_tensor(network, target, args, kwargs, name):
    input_val = kwargs["input"]

    if not isinstance(input_val, trt.tensorrt.ITensor):
        raise RuntimeError(f"slice_tensor received input {input_val} that is not part "
                           "of the TensorRT region!")

    dims = kwargs["dims"]
    if network.has_implicit_batch_dimension:
        if not len(dims):
            raise RuntimeError("dim argument cannot be empty!")
        if any([dim == 0 for dim in dims]):
            raise RuntimeError(
                f"We do not support slice_tensor at batch dim when it's implicit, got {dims}!"
            )
        dims = [d - 1 for d in dims]
    else:
        raise RuntimeError("We don't support slice_tensor with explicit batch dimension yet!")

    start = [0] * len(input_val.shape)
    stride = [1] * len(start)
    output_shape = list(input_val.shape)
    starts = kwargs["starts"]
    stops = kwargs["stops"]
    steps = kwargs["steps"]

    for i, dim in enumerate(dims):
        start[dim] = starts[i]
        stride[dim] = steps[i]
        output_shape[dim] = (stops[i] - start[i]) // steps[i]

    layer = network.add_slice(input_val, start=start, shape=output_shape, stride=stride)
    layer.name = name
    return layer.get_output(0)

@tensorrt_converter(acc_ops.split)
def acc_ops_split(network, target, args, kwargs, name):
    input_val = kwargs["input"]

    if not isinstance(input_val, trt.tensorrt.ITensor):
        raise RuntimeError(f"split received input {input_val} that is not part "
                           "of the TensorRT region!")

    dim = kwargs["dim"]
    if network.has_implicit_batch_dimension:
        assert dim != 0, "Can't split on batch dim when it's implicit!"
        dim -= 1
    else:
        raise RuntimeError("We don't support split with explicit batch dimension yet!")

    split_size = kwargs["split_size"]
    start = [0] * len(input_val.shape)
    stride = [1] * len(start)
    offset = 0
    num_splits = (input_val.shape[dim] + split_size - 1) // split_size
    if num_splits < 1:
        raise RuntimeError(f"Invalid split: {input_val.shape[dim]} wuth split_size={split_size}")

    max_offset = input_val.shape[dim]
    # add slice layers
    output = []
    for i in range(num_splits):
        shape = list(input_val.shape)
        shape[dim] = min(split_size, max_offset - offset)
        start[dim] = offset
        layer = network.add_slice(input_val, start=start, shape=shape, stride=stride)
        offset += split_size
        layer.name = f"{name}_{i}"
        output.append(layer.get_output(0))
    return output

@tensorrt_converter(acc_ops.linear)
def acc_ops_linear(network, target, args, kwargs, name):
    input_val = kwargs["input"]

    if not isinstance(input_val, trt.tensorrt.ITensor):
        raise RuntimeError(
            f"Linear received input {input_val} that is not part "
            "of the TensorRT region!"
        )

    dynamic_dims = get_dynamic_dims(input_val.shape)
    assert len(dynamic_dims) < 2 and input_val.shape[-1] != -1, (
        "Currently we only support one dynmaic "
        "dim for linear and it can't be the last dim."
    )

    # TODO: Need to benchmark the performance of lowering linear as fully_connected versus
    # lowering as matmul + add. TensorRT documentation suggests to always lower it as
    # matmul + add but we found in some cases this results in performance regression compared
    # with lowering to fully_connected layer.
    layer = network.add_shuffle(input_val)
    layer.reshape_dims = tuple(input_val.shape) + (1, 1)
    layer.name = f"{name}_pre_shuffle"
    bias = to_numpy(kwargs["bias"])

    if network.has_explicit_precision:
        weight = get_trt_tensor(network, kwargs["weight"], f"{name}_weight")
        # will need to use uninitialized weight and set it later to support
        # ITensor weights
        dummy_weight = trt.Weights()

        # add fully connected
        layer = network.add_fully_connected(
            input=layer.get_output(0),
            num_outputs=weight.shape[0],
            kernel=dummy_weight,
            bias=bias,
        )
        layer.set_input(1, weight)
    else:
        weight = to_numpy(kwargs["weight"])
        layer = network.add_fully_connected(
            input=layer.get_output(0),
            num_outputs=weight.shape[0],
            kernel=weight,
            bias=bias,
        )
    layer.name = f"{name}_linear"

    # reshape back
    layer = network.add_shuffle(layer.get_output(0))
    layer.reshape_dims = tuple(input_val.shape[:-1]) + (kwargs["weight"].shape[0],)
    layer.name = f"{name}_post_shuffle"

    return layer.get_output(0)

def add_clamp(network, input, val, op):
    acc_ops_clamp_shape = (1,) * len(input.shape)  # broadcast all dimensions
    acc_ops_clamp_tensor = (
        val
        * torch.ones(acc_ops_clamp_shape, dtype=torch_dtype_from_trt(input.dtype))
        .cpu()
        .numpy()
    )
    acc_ops_clamp_trt = network.add_constant(acc_ops_clamp_shape, acc_ops_clamp_tensor)
    layer = network.add_elementwise(input, acc_ops_clamp_trt.get_output(0), op)

    return layer


@tensorrt_converter(acc_ops.clamp)
def acc_ops_clamp(network, target, args, kwargs, name):
    input_val = kwargs["input"]
    min_val = kwargs["min"]
    max_val = kwargs["max"]

    if not isinstance(input_val, trt.tensorrt.ITensor):
        raise RuntimeError(
            f"Clamp received input {input_val} that is not part "
            "of the TensorRT region!"
        )

    if min_val is not None:
        clamp_min_layer = add_clamp(
            network, input_val, min_val, trt.ElementWiseOperation.MAX
        )
        clamp_min_layer.name = f"{name}_clamp_min"
        input_val = clamp_min_layer.get_output(0)
    if max_val is not None:
        clamp_max_layer = add_clamp(
            network, input_val, max_val, trt.ElementWiseOperation.MIN
        )
        clamp_max_layer.name = f"{name}_clamp_max"
        input_val = clamp_max_layer.get_output(0)

    return input_val

@tensorrt_converter(acc_ops.tuple_construct)
def acc_ops_tuple_construct(network, target, args, kwargs, name):
    return kwargs["tensors"]


@tensorrt_converter(acc_ops.contiguous)
def acc_ops_contiguous(network, target, args, kwargs, name):
    return kwargs["input"]


@tensorrt_converter(acc_ops.getitem)
def acc_ops_getitem(network, target, args, kwargs, name):
    input_val = kwargs["input"]
    slices = kwargs["idx"]

    if not isinstance(input_val, trt.tensorrt.ITensor):
        return operator.getitem(input_val, slices)

    assert not has_dynamic_shape(
        input_val.shape
    ), "Currently we don't support slicing tensor if it has dynamic shape."

    def num_slice_types(slices):
        """
        Gather the number of slice in getitem slices.
        """
        num_slice = 0
        for s in slices:
            if isinstance(s, slice) or isinstance(s, int):
                num_slice += 1
        return num_slice

    def slice_to_trt_params(py_slice, dim_size):
        """
        Convert python slice to TensorRT slice layer parameters.
        """
        start = (py_slice.start % dim_size) if py_slice.start else 0
        stride = py_slice.step if py_slice.step else 1
        stop = (py_slice.stop % dim_size) if py_slice.stop else dim_size
        size = math.ceil((stop - start) * 1.0 / stride)
        return start, size, stride

    if not isinstance(slices, tuple):
        slices = (slices,)

    if network.has_implicit_batch_dimension:
        # Raise an error if it's trying to subscript batch dimension unless it's
        # slice(None, None, None).
        batch_subscript = slices[0]
        if batch_subscript != slice(None, None, None):
            raise RuntimeError(
                f"{name}: Can't subscript batch dimension when it's implicit. Got {slices}"
            )

        # Remove batch_dim subscript
        slices = slices[1:]

    # Replace ellipsis with expanded slices.
    # Compute the number of dim ellipsis represent.
    num_ellipsis = len(input_val.shape) - num_slice_types(slices)
    new_slices = []
    for s in slices:
        if s == Ellipsis:
            while num_ellipsis > 0:
                new_slices.append(slice(None, None, None))
                num_ellipsis -= 1
        else:
            new_slices.append(s)
    slices = new_slices

    # Build trt slice layer params
    start = []
    size = []
    stride = []

    i = 0
    for s in slices:
        if s is None:
            continue

        if isinstance(s, slice):
            params = slice_to_trt_params(s, input_val.shape[i])
            start.append(params[0])
            size.append(params[1])
            stride.append(params[2])
        else:
            start.append(s % input_val.shape[i])
            size.append(1)
            stride.append(1)
        i += 1

    while i < len(input_val.shape):
        start.append(0)
        size.append(input_val.shape[i])
        stride.append(1)
        i += 1

    layer = network.add_slice(
        input=input_val,
        start=start,
        shape=size,
        stride=stride,
    )
    layer.name = name

    # Add shuffle layer to insert dimensions for 'None' and remove dimensions for 'int'.
    if any(not isinstance(s, slice) for s in slices):
        slice_out = layer.get_output(0)
        layer = network.add_shuffle(slice_out)
        final_shape = []
        original_idx = 0
        for s in slices:
            # If it's a slice, keep the dim.
            if isinstance(s, slice):
                final_shape.append(slice_out.shape[original_idx])
                original_idx += 1
            # If it's None, extend the dim.
            elif s is None:
                final_shape.append(1)
            # If it's a int, remove the dim.
            else:
                original_idx += 1
        layer.reshape_dims = tuple(final_shape) + tuple(slice_out.shape)[original_idx:]

    return layer.get_output(0)


@tensorrt_converter(acc_ops.cat)
def acc_ops_cat(network, target, args, kwargs, name):
    tensors = kwargs["tensors"]

    if any(not isinstance(t, trt.tensorrt.ITensor) for t in tensors):
        raise RuntimeError(
            f"cat received inputs {tensors} that is not part " "of the TensorRT region!"
        )

    layer = network.add_concatenation(inputs=tensors)
    layer.axis = kwargs["dim"] - (1 if network.has_implicit_batch_dimension else 0)
    layer.name = name
    return layer.get_output(0)


@tensorrt_converter(acc_ops.matmul)
def acc_ops_matmul(network, target, args, kwargs, name):
    input_val = get_trt_tensor(network, kwargs["input"], f"{name}_input")
    other_val = get_trt_tensor(network, kwargs["other"], f"{name}_other")

    for i in [input_val, other_val]:
        if not isinstance(i, trt.tensorrt.ITensor):
            raise RuntimeError(
                f"matmul received input {i} that is not part " "of the TensorRT region!"
            )

    return add_matrix_multiply_layer(network, input_val, other_val, name)

@tensorrt_converter(acc_ops.sigmoid)
def acc_ops_sigmoid(network, target, args, kwargs, name):
    input_val = kwargs["input"]

    if not isinstance(input_val, trt.tensorrt.ITensor):
        raise RuntimeError(
            f"Sigmoid received input {input_val} that is not part "
            "of the TensorRT region!"
        )

    layer = network.add_activation(input=input_val, type=trt.ActivationType.SIGMOID)
    layer.name = name
    return layer.get_output(0)


@tensorrt_converter(acc_ops.permute)
def acc_ops_permute(network, target, args, kwargs, name):
    input_val = kwargs["input"]
    permutation = kwargs["permutation"]

    if not isinstance(input_val, trt.tensorrt.ITensor):
        raise RuntimeError(
            f"permute received input {input_val} that is not part "
            "of the TensorRT region!"
        )

    if network.has_implicit_batch_dimension:
        assert permutation[0] == 0, "Can't permute batch dimension when it's implicit."
        permutation = [i - 1 for i in permutation[1:]]

    layer = network.add_shuffle(input_val)
    layer.second_transpose = tuple(permutation)
    layer.name = name
    return layer.get_output(0)

@tensorrt_converter(acc_ops.quantize_per_tensor)
def acc_ops_quantize_per_tensor(network, target, args, kwargs, name):
    input_val = get_trt_tensor(network, kwargs["input"], f"{name}_input")


    if not isinstance(input_val, trt.tensorrt.ITensor):
        raise RuntimeError(f"{name} received input {input_val} that is not part "
                           "of the TensorRT region!")

    qparams = acc_utils.get_field_from_acc_out_ty(kwargs["acc_out_ty"], "qparams")
    q_scale = qparams["scale"]
    q_zero_point = qparams["zero_point"]
    dtype = qparams["dtype"]
    if dtype not in (torch.quint8, torch.qint8, torch.qint32):
        raise RuntimeError("Only support (torch.quint8, torch.qint8, torch.qint32) "
                           f"quantized type in quantize_per_tensor, get {dtype}.")

    if q_zero_point != 0:
        raise RuntimeError(f"Only support zero_point == 0, get {q_zero_point}")

    scale_layer = network.add_constant((1,), trt.Weights(np.ascontiguousarray([float(q_scale)], dtype=np.float32)))
    scale_layer.name = input_val.name + ".per_tensor_quant.scale"
    scale = scale_layer.get_output(0)
    # assert trt.__version__ > "8.0", "Explicit quantize op is only supported in "
    # "TensorRT 8.0 or above, current TensorRT version:" + trt.__version__
    layer = network.add_quantize(input=input_val, scale=scale)
    layer.axis = 0
    layer.name = input_val.name + ".per_tensor_quant"
    return layer.get_output(0)

@tensorrt_converter(acc_ops.dequantize)
def acc_ops_dequantize(network, target, args, kwargs, name):
    input_val = kwargs["input"]
    input_val_tensor_meta = kwargs["_itensor_to_tensor_meta"][input_val]

    if not isinstance(input_val, trt.tensorrt.ITensor):
        raise RuntimeError(f"{name} received input {input_val} that is not part "
                           "of the TensorRT region!")

<<<<<<< HEAD
    qparams = acc_utils.get_field_from_acc_out_ty(kwargs["input_tensor_meta"], "qparams")
    qscheme = qparams["qscheme"]
    if qscheme == torch.per_tensor_affine:
        q_scale = qparams["scale"]
        q_zero_point = qparams["zero_point"]
        q_axis = 0
        scale_shape = (1,)
        if q_zero_point != 0:
            raise RuntimeError(f"Only support zero_point == 0, get {q_zero_point}")
    else:
        raise RuntimeError("Unsupported qscheme in dequantize: {qscheme}")

    dtype = qparams["dtype"]
=======
    q_scale = acc_utils.get_field_from_acc_out_ty(input_val_tensor_meta, "q_scale")
    q_zero_point = acc_utils.get_field_from_acc_out_ty(input_val_tensor_meta, "q_zero_point")
    dtype = acc_utils.get_field_from_acc_out_ty(input_val_tensor_meta, "dtype")
>>>>>>> 5cf59e58

    if dtype not in (torch.quint8, torch.qint8, torch.qint32):
        raise RuntimeError("Only support (torch.quint8, torch.qint8, torch.qint32) "
                           f"quantized type in dequantize, get {dtype}.")

    scale_layer = network.add_constant(scale_shape, trt.Weights(np.ascontiguousarray(q_scale, dtype=np.float32)))
    scale_layer.name = input_val.name + ".dequant.scale"
    scale = scale_layer.get_output(0)
    # assert trt.__version__ > "8.0", "Explicit dequantize op is only supported in "
    # "TensorRT 8.0 or above, current TensorRT version:" + trt.__version__
    layer = network.add_dequantize(input=input_val, scale=scale)
    layer.name = input_val.name + ".dequant"
    layer.axis = q_axis
    return layer.get_output(0)<|MERGE_RESOLUTION|>--- conflicted
+++ resolved
@@ -1463,7 +1463,7 @@
     qparams = acc_utils.get_field_from_acc_out_ty(kwargs["acc_out_ty"], "qparams")
     q_scale = qparams["scale"]
     q_zero_point = qparams["zero_point"]
-    dtype = qparams["dtype"]
+    dtype = acc_utils.get_field_from_acc_out_ty(kwargs["acc_out_ty"], "dtype")
     if dtype not in (torch.quint8, torch.qint8, torch.qint32):
         raise RuntimeError("Only support (torch.quint8, torch.qint8, torch.qint32) "
                            f"quantized type in quantize_per_tensor, get {dtype}.")
@@ -1490,8 +1490,7 @@
         raise RuntimeError(f"{name} received input {input_val} that is not part "
                            "of the TensorRT region!")
 
-<<<<<<< HEAD
-    qparams = acc_utils.get_field_from_acc_out_ty(kwargs["input_tensor_meta"], "qparams")
+    qparams = acc_utils.get_field_from_acc_out_ty(input_val_tensor_meta, "qparams")
     qscheme = qparams["qscheme"]
     if qscheme == torch.per_tensor_affine:
         q_scale = qparams["scale"]
@@ -1503,12 +1502,7 @@
     else:
         raise RuntimeError("Unsupported qscheme in dequantize: {qscheme}")
 
-    dtype = qparams["dtype"]
-=======
-    q_scale = acc_utils.get_field_from_acc_out_ty(input_val_tensor_meta, "q_scale")
-    q_zero_point = acc_utils.get_field_from_acc_out_ty(input_val_tensor_meta, "q_zero_point")
     dtype = acc_utils.get_field_from_acc_out_ty(input_val_tensor_meta, "dtype")
->>>>>>> 5cf59e58
 
     if dtype not in (torch.quint8, torch.qint8, torch.qint32):
         raise RuntimeError("Only support (torch.quint8, torch.qint8, torch.qint32) "
