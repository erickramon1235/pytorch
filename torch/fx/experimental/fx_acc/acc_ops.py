# encoding: utf-8
import operator

import torch  # isort:skip
import torch.fx.experimental.fx_acc.acc_utils as acc_utils
import torch.nn as nn
from torch.fx.experimental.fx_acc.acc_normalizer import (
    register_acc_op,
    register_acc_op_mapping,
    register_custom_acc_mapper_fn,
)

from torch.fx.passes.shape_prop import _extract_tensor_metadata

from typing import Sequence, Optional, List

this_arg_is_optional = True


@register_acc_op_mapping(op_and_target=("call_function", nn.functional.linear))
@register_acc_op
def linear(*, input, weight, bias):
    return nn.functional.linear(**locals())


@register_acc_op
def quantized_linear(*, input, weight, bias, acc_out_ty=None):
    assert acc_out_ty is not None
    return nn.quantized.functional.linear(
        input,
        weight,
        bias,
        acc_utils.get_field_from_acc_out_ty(acc_out_ty, "q_scale"),
        acc_utils.get_field_from_acc_out_ty(acc_out_ty, "q_zero_point"),
    )


@register_acc_op_mapping(
    op_and_target=("call_method", "flatten"),
    arg_replacement_tuples=[
        ("input", "input"),
        ("start_dim", "start_dim", this_arg_is_optional),
        ("end_dim", "end_dim", this_arg_is_optional),
    ],
)
@register_acc_op_mapping(op_and_target=("call_function", torch.flatten))
@register_acc_op
def flatten(*, input, start_dim=0, end_dim=-1):
    return torch.flatten(**locals())


@register_acc_op_mapping(
    op_and_target=("call_method", "squeeze"),
    arg_replacement_tuples=[
        ("input", "input"),
        ("dim", "dim", this_arg_is_optional),
    ],
)
@register_acc_op_mapping(
    op_and_target=("call_function", torch.squeeze),
    arg_replacement_tuples=[
        ("input", "input"),
        ("dim", "dim", this_arg_is_optional),
    ],
)
@register_acc_op
def squeeze(*, input, dim=None):
    if dim is None:
        return input.squeeze()
    return input.squeeze(dim=dim)


@register_acc_op_mapping(op_and_target=("call_function", nn.functional.max_pool2d))
@register_acc_op
def max_pool2d(
    *, input, kernel_size, stride, padding, dilation, ceil_mode, return_indices
):
    return nn.functional.max_pool2d(**locals())


@register_acc_op_mapping(
    op_and_target=("call_function", nn.functional.adaptive_avg_pool2d)
)
@register_acc_op
def adaptive_avg_pool2d(*, input, output_size):
    return nn.functional.adaptive_avg_pool2d(**locals())


@register_acc_op_mapping(op_and_target=("call_function", nn.functional.avg_pool2d))
@register_acc_op
def avg_pool2d(
    *,
    input,
    kernel_size,
    stride,
    padding,
    ceil_mode,
    count_include_pad,
    divisor_override,
):
    return nn.functional.avg_pool2d(**locals())


@register_acc_op_mapping(op_and_target=("call_function", torch.sign))
@register_acc_op
def sign(*, input):
    return torch.sign(input)


@register_acc_op
def size(*, input):
    return input.size()


@register_custom_acc_mapper_fn(
    op_and_target=("call_function", getattr),
    arg_replacement_tuples=[],
)
def custom_getattr_mapper(node: torch.fx.Node, _: nn.Module) -> torch.fx.Node:
    """
    Custom function for mapping a call_function getattr to other ops. Currently only
    supports loading a getattr called on a torch.Tensor with attr name "shape", which is
    supported by mapping it to acc_ops.size().
    """
    # Have to use args here since getattr forces positional args.
    input_obj = node.args[0]
    attr_name = node.args[1]
    assert isinstance(input_obj, torch.fx.Node)
    assert (
        input_obj.meta["type"] == torch.Tensor
    ), f"Expected torch.Tensor type for {input_obj.meta['type']}"
    assert (
        attr_name == "shape"
    ), f"Only supporting shape getattr for now, not {attr_name}"
    with node.graph.inserting_before(node):
        size_node = node.graph.call_function(size, kwargs={"input": input_obj})
        size_node.meta = node.meta.copy()
        return size_node


@register_custom_acc_mapper_fn(
    op_and_target=("call_method", "size"),
    arg_replacement_tuples=[
        ("input", "input"),
        ("dim", "dim", this_arg_is_optional),
    ],
)
def tensor_size_mapper(node: torch.fx.Node, _: nn.Module) -> torch.fx.Node:
    """
    Mapping from Tensor.size() to acc_ops.size. We map size() to acc_ops.size directly
    and map size(dim) to acc_ops.size + acc_ops.getitem.
    """

    with node.graph.inserting_before(node):
        size_node = node.graph.call_function(
            size, kwargs={"input": node.kwargs["input"]}
        )

        if "dim" not in node.kwargs:
            size_node.meta = node.meta.copy()
            return size_node

        size_node.meta["type"] = torch.Size
        getitem_node = node.graph.call_function(
            getitem, kwargs={"input": size_node, "idx": node.kwargs["dim"]}
        )
        getitem_node.meta = node.meta.copy()
        return getitem_node


@register_acc_op_mapping(op_and_target=("call_function", operator.add))
@register_acc_op_mapping(op_and_target=("call_method", "add"))
@register_acc_op
def add(*, input, other):
    return input + other


@register_acc_op_mapping(op_and_target=("call_method", "unsqueeze"))
@register_acc_op_mapping(op_and_target=("call_function", torch.unsqueeze))
@register_acc_op
def unsqueeze(*, input, dim):
    return torch.unsqueeze(**locals())


@register_custom_acc_mapper_fn(
    op_and_target=("call_function", torch.stack),
    arg_replacement_tuples=[
        ("tensors", "tensors"),
        ("dim", "dim"),
    ],
)
def stack_mapper(node: torch.fx.Node, _: nn.Module) -> torch.fx.Node:
    """
    Map torch.stack to unsqueeze + cat.
    """
    with node.graph.inserting_before(node):
        inputs = node.kwargs["tensors"]
        unsqueeze_nodes = []
        assert isinstance(inputs, Sequence)
        for i, t in enumerate(inputs):
            new_node = node.graph.create_node(
                "call_function",
                unsqueeze,
                kwargs={"input": t, "dim": node.kwargs["dim"]},
                name=f"{node.name}_unsqueeze_{i}",
            )
            new_node.meta["type"] = torch.Tensor
            unsqueeze_nodes.append(new_node)
        cat_node = node.graph.create_node(
            "call_function",
            cat,
            kwargs={"tensors": unsqueeze_nodes, "dim": node.kwargs["dim"]},
        )
        cat_node.meta = node.meta.copy()
        return cat_node


@register_acc_op_mapping(op_and_target=("call_function", torch.clamp))
@register_acc_op_mapping(op_and_target=("call_method", "clamp"))
@register_acc_op
def clamp(*, input, min, max):
    return torch.clamp(**locals())


@register_acc_op_mapping(op_and_target=("call_function", torch.cat))
@register_acc_op
def cat(*, tensors, dim):
    return torch.cat(**locals())


@register_acc_op_mapping(op_and_target=("call_function", torch.transpose))
@register_acc_op_mapping(op_and_target=("call_method", "transpose"))
@register_acc_op
def transpose(*, input, dim0, dim1):
    if input.dim() < 2:
        return input
    return torch.transpose(**locals())


@register_acc_op_mapping(op_and_target=("call_method", "contiguous"))
@register_acc_op
def contiguous(*, input):
    return input.contiguous()


@register_acc_op_mapping(op_and_target=("call_function", torch.nn.functional.softmax))
@register_acc_op
def softmax(*, input, dim, dtype):
    """
    _stacklevel are ignored here.
    """
    return torch.nn.functional.softmax(**locals())


@register_custom_acc_mapper_fn(
    op_and_target=("call_function", torch.addmm),
    arg_replacement_tuples=[
        ("input", "input"),
        ("mat1", "mat1"),
        ("mat2", "mat2"),
        ("beta", "beta"),
        ("alpha", "alpha"),
    ],
)
def addmm_mapper(node: torch.fx.Node, _: nn.Module) -> torch.fx.Node:
    """
    Mapping from torch.addmm to acc_ops.mm -> acc_ops.add, if alpha or beta is not 1
    then we also insert acc_ops.mul to the right place.
    """
    with node.graph.inserting_before(node):
        mm_kwargs = {"input": node.kwargs["mat1"], "other": node.kwargs["mat2"]}
        mm_node = node.graph.create_node(
            "call_function", matmul, kwargs=mm_kwargs, name=f"{node.name}_mm"
        )
        mm_node.meta = node.meta.copy()

        if node.kwargs["alpha"] != 1:
            mul_kwargs = {"input": mm_node, "other": node.kwargs["alpha"]}
            mm_node = node.graph.create_node(
                "call_function", mul, kwargs=mul_kwargs, name=f"{mm_node.name}_mul"
            )
        mm_node.meta = node.meta.copy()

        input_node = node.kwargs["input"]
        if node.kwargs["beta"] != 1:
            mul_kwargs = {"input": input_node, "other": node.kwargs["beta"]}
            new_input_node = node.graph.create_node(
                "call_function", mul, kwargs=mul_kwargs, name=f"{node.name}_input_mul"
            )
            assert isinstance(input_node, torch.fx.Node)
            new_input_node.meta = input_node.meta.copy()
            input_node = new_input_node

        add_kwargs = {"input": mm_node, "other": input_node}
        add_node = node.graph.create_node(
            "call_function", add, kwargs=add_kwargs, name=f"{node.name}_add"
        )
        add_node.meta = node.meta.copy()
        return add_node


@register_custom_acc_mapper_fn(
    op_and_target=("call_function", torch.t),
    arg_replacement_tuples=[
        ("input", "input"),
    ],
)
@register_custom_acc_mapper_fn(
    op_and_target=("call_method", "t"),
    arg_replacement_tuples=[
        ("input", "input"),
    ],
)
def t_mapper(node: torch.fx.Node, _: nn.Module):
    with node.graph.inserting_before(node):
        new_node = node.graph.create_node(
            "call_function",
            transpose,
            kwargs={"input": node.kwargs["input"], "dim0": 0, "dim1": 1},
            name=node.name,
        )
        new_node.meta = node.meta.copy()
        return new_node


@register_acc_op_mapping(
    op_and_target=("call_method", "permute"),
    arg_replacement_tuples=[
        ("input", "input"),
        ("*", "permutation"),
    ],
)
@register_acc_op
def permute(*, input, permutation):
    return input.permute(*permutation)


@register_custom_acc_mapper_fn(
    op_and_target=("call_function", torch.square),
    arg_replacement_tuples=[
        ("input", "input"),
    ],
)
def square_mapper(node: torch.fx.Node, _: nn.Module) -> torch.fx.Node:
    input_node = node.kwargs["input"]
    with node.graph.inserting_before(node):
        new_node = node.graph.call_function(
            mul, kwargs={"input": input_node, "other": input_node}
        )
        new_node.meta = node.meta.copy()
        return new_node


@register_acc_op_mapping(
    op_and_target=("call_function", torch.bmm),
    arg_replacement_tuples=[
        ("input", "input"),
        ("mat2", "other"),
    ],
)
@register_acc_op_mapping(op_and_target=("call_function", torch.matmul))
@register_acc_op
def matmul(*, input, other):
    return torch.matmul(**locals())

<<<<<<< HEAD
=======
@register_custom_acc_mapper_fn(
    op_and_target=("call_function", nn.functional.dropout),
    arg_replacement_tuples=[("input", "input")])
def dropout_mapper(node: torch.fx.Node, mod: nn.Module):
    """
    Remove dropout node and directly map its input to output.
    """
    return node.kwargs["input"]


>>>>>>> 6be8fa74
@register_acc_op_mapping(
    op_and_target=("call_function", torch.ops.quantized.add),
    arg_replacement_tuples=[
        ("qa", "input"),
        ("qb", "other"),
        ("scale", "scale"),
        ("zero_point", "zero_point"),
    ],
    kwargs_to_move_to_acc_out_ty=[
        ("scale", "scale", False),
        ("zero_point", "zero_point", False),
        (torch.per_tensor_affine, "qscheme", True),
    ],
)
@register_acc_op
def quantized_add(*, input, other, acc_out_ty=None):
    assert acc_out_ty is not None
    qparams = acc_utils.get_field_from_acc_out_ty(acc_out_ty, "qparams")
    return torch.ops.quantized.add(
        input,
        other,
        qparams["scale"],
        qparams["zero_point"],
    )


@register_acc_op_mapping(
    op_and_target=("call_function", torch.ops.quantized.mul),
    arg_replacement_tuples=[
        ("qa", "input"),
        ("qb", "other"),
        ("scale", "scale"),
        ("zero_point", "zero_point"),
    ],
    kwargs_to_move_to_acc_out_ty=[
        ("scale", "scale", False),
        ("zero_point", "zero_point", False),
        (torch.per_tensor_affine, "qscheme", True),
    ],
)
@register_acc_op
def quantized_mul(*, input, other, acc_out_ty=None):
    assert acc_out_ty is not None
    qparams = acc_utils.get_field_from_acc_out_ty(acc_out_ty, "qparams")
    return torch.ops.quantized.mul(
        input,
        other,
        qparams["scale"],
        qparams["zero_point"],
    )

@register_acc_op_mapping(
    op_and_target=("call_function", torch.quantize_per_tensor),
    arg_replacement_tuples=[
        ("input", "input"),
        ("scale", "scale"),
        ("zero_point", "zero_point"),
        ("dtype", "dtype")
    ],
    kwargs_to_move_to_acc_out_ty=[
        ("scale", "scale", False),
        ("zero_point", "zero_point", False),
        ("dtype", "dtype", False),
        (torch.per_tensor_affine, "qscheme", True),
    ],
)
@register_acc_op
def quantize_per_tensor(*, input, acc_out_ty=None):
    assert acc_out_ty is not None
    qparams = acc_utils.get_field_from_acc_out_ty(acc_out_ty, "qparams")
    return torch.quantize_per_tensor(
        input,
        qparams["scale"],
        qparams["zero_point"],
        qparams["dtype"]
    )

@register_acc_op_mapping(
    op_and_target=("call_function", torch.quantize_per_channel),
    arg_replacement_tuples=[
        ("input", "input"),
        ("scales", "scales"),
        ("zero_points", "zero_points"),
        ("axis", "axis"),
        ("dtype", "dtype")
    ],
    kwargs_to_move_to_acc_out_ty=[
        ("scales", "scale", False),
        ("zero_points", "zero_point", False),
        ("axis", "axis", False),
        ("dtype", "dtype", False),
        (torch.per_channel_affine, "qscheme", True),
    ],
)
@register_acc_op
def quantize_per_channel(*, input, acc_out_ty=None):
    assert acc_out_ty is not None
    qparams = acc_utils.get_field_from_acc_out_ty(acc_out_ty, "qparams")
    return torch.quantize_per_tensor(input, qparams["scale"], qparams["zero_point"], qparams["axis"], qparams["dtype"])  # type: ignore[call-overload]

@register_acc_op
def dequantize(*, input, input_tensor_meta):
    """`input_tensor_meta` contains extra argument of quantization
    parameters, e.g. scale/zero_point and will be using for
    lowring dequantize op to TensorRT
    """
    return torch.dequantize(input)


@register_acc_op_mapping(op_and_target=("call_function", operator.sub))
@register_acc_op
def sub(*, input, other):
    return input - other


@register_acc_op_mapping(op_and_target=("call_function", torch.mul))
@register_acc_op_mapping(op_and_target=("call_function", operator.mul))
@register_acc_op
def mul(*, input, other):
    return input * other


@register_acc_op_mapping(op_and_target=("call_function", operator.truediv))
@register_acc_op
def div(*, input, other):
    return input / other


@register_acc_op_mapping(op_and_target=("call_function", torch.pow))
@register_acc_op
def pow(*, input, exponent):
    return torch.pow(input, exponent)


@register_acc_op_mapping(op_and_target=("call_function", nn.functional.relu))
@register_acc_op_mapping(
    op_and_target=("call_function", torch.relu),
    arg_replacement_tuples=[("input", "input")],
)
@register_acc_op_mapping(
    op_and_target=("call_method", "relu"),
    arg_replacement_tuples=[("input", "input")],
)
@register_acc_op
def relu(*, input, inplace=False):
    return nn.functional.relu(**locals())


@register_custom_acc_mapper_fn(
    op_and_target=("call_function", torch.log1p),
    arg_replacement_tuples=[
        ("input", "input"),
    ],
)
def torch_log1p_mapper(node: torch.fx.Node, _: torch.nn.Module) -> torch.fx.Node:
    with node.graph.inserting_before(node):
        add_kwargs = {"input": node.kwargs["input"], "other": 1.0}
        add_node = node.graph.call_function(add, kwargs=add_kwargs)
        add_node.meta = node.meta.copy()
        log_kwargs = {"input": add_node}
        log_node = node.graph.call_function(log, kwargs=log_kwargs)
        log_node.meta = node.meta.copy()
        return log_node


@register_custom_acc_mapper_fn(
    op_and_target=("call_method", "sum"),
    arg_replacement_tuples=[
        ("input", "input"),
        ("dim", "dim", this_arg_is_optional),
        ("keepdim", "keepdim", this_arg_is_optional),
        ("dtype", "dtype", this_arg_is_optional),
    ],
)
@register_custom_acc_mapper_fn(
    op_and_target=("call_function", torch.sum),
    arg_replacement_tuples=[
        ("input", "input"),
        ("dim", "dim", this_arg_is_optional),
        ("keepdim", "keepdim", this_arg_is_optional),
        ("dtype", "dtype", this_arg_is_optional),
    ],
)
def add_sum_mapper(node: torch.fx.Node, mod: torch.fx.GraphModule) -> torch.fx.Node:
    with node.graph.inserting_before(node):
        sum_kwargs = dict(node.kwargs)
        if "dim" in sum_kwargs and isinstance(sum_kwargs["dim"], int):
            sum_kwargs["dim"] = (sum_kwargs["dim"],)
        sum_node = node.graph.call_function(sum, kwargs=sum_kwargs)
        sum_node.meta = node.meta.copy()
        return sum_node


@register_acc_op
def sum(*, input, dim=None, keepdim=False, dtype=None):
    if dim is not None:
        return torch.sum(**locals())
    else:
        return input.sum(dtype=dtype)




@register_custom_acc_mapper_fn(
    op_and_target=("call_method", "max"),
    arg_replacement_tuples=[
        ("input", "input"),
        (("dim", "other"), "dim_or_other", this_arg_is_optional),
        ("keepdim", "keepdim", this_arg_is_optional),
    ],
)
@register_custom_acc_mapper_fn(
    op_and_target=("call_function", torch.max),
    arg_replacement_tuples=[
        ("input", "input"),
        (("dim", "other"), "dim_or_other", this_arg_is_optional),
        ("keepdim", "keepdim", this_arg_is_optional),
    ],
)
@register_custom_acc_mapper_fn(
    op_and_target=("call_method", "min"),
    arg_replacement_tuples=[
        ("input", "input"),
        (("dim", "other"), "dim_or_other", this_arg_is_optional),
        ("keepdim", "keepdim", this_arg_is_optional),
    ],
)
@register_custom_acc_mapper_fn(
    op_and_target=("call_function", torch.min),
    arg_replacement_tuples=[
        ("input", "input"),
        (("dim", "other"), "dim_or_other", this_arg_is_optional),
        ("keepdim", "keepdim", this_arg_is_optional),
    ],
)
def add_maximum_minimum_mapper(node: torch.fx.Node, mod: torch.fx.GraphModule) -> torch.fx.Node:
    # there are effectively three versions of torch.max / torch.min
    # full reduce: torch.max(input) -> Tensor
    # dimensional reduce: torch.max(input, dim, keepdim=False, *, out=None) -> (Tensor, LongTensor)
    # elementwise: torch.max(input, other, *, out=None) -> Tensor

    # the mapper function is remapping for both min and max situations
    # this helper function makes the choices available clearer and provides an easier way
    # to lookup the right function
    def target_map(op, target):
        if (op, target) in (("call_method", "max"), ("call_function", torch.max)):
            return dict(full_reduce=max_full_reduce,
                        dim_reduce=max_dim_reduce,
                        elementwise=maximum)
        elif (op, target) in (("call_method", "min"), ("call_function", torch.min)):
            return dict(full_reduce=min_full_reduce,
                        dim_reduce=min_dim_reduce,
                        elementwise=minimum)

    with node.graph.inserting_before(node):
        new_targets = target_map(node.op, node.target)
        max_kwargs = dict()
        max_kwargs['input'] = node.kwargs['input']
        if ("dim_or_other" not in node.kwargs) or (node.kwargs['dim_or_other'] is None):
            nt = new_targets["full_reduce"]
            max_node = node.graph.call_function(nt, kwargs=max_kwargs)
        elif isinstance(node.kwargs['dim_or_other'], int):
            nt = new_targets["dim_reduce"]
            dim = node.kwargs["dim_or_other"]
            max_kwargs['dim'] = dim
            max_kwargs['keepdim'] = node.kwargs.get('keepdim', False)
            max_node = node.graph.call_function(nt, kwargs=max_kwargs)
        else:
            other = node.kwargs["dim_or_other"]
            assert isinstance(other, torch.fx.Node)
            # Lowering path for when provided "other", where we do elem-wise max
            nt = new_targets["elementwise"]
            max_kwargs['other'] = other
            max_node = node.graph.call_function(nt, kwargs=max_kwargs)
        max_node.meta = node.meta.copy()
        return max_node


@register_acc_op
def max_full_reduce(*, input):
    return torch.max(**locals())

@register_acc_op
def max_dim_reduce(*, input, dim=None, keepdim=False):
    return torch.max(**locals())

@register_acc_op_mapping(op_and_target=("call_function", torch.maximum))
@register_acc_op_mapping(op_and_target=("call_method", "maximum"))
@register_acc_op
def maximum(*, input, other):
    return torch.maximum(**locals())

@register_acc_op
def min_full_reduce(*, input):
    return torch.min(input)

@register_acc_op
def min_dim_reduce(*, input, dim=None, keepdim=False):
    return torch.min(input, dim=dim, keepdim=keepdim)

@register_acc_op_mapping(op_and_target=("call_function", torch.minimum))
@register_acc_op_mapping(op_and_target=("call_method", "minimum"))
@register_acc_op
def minimum(*, input, other):
    return torch.minimum(**locals())


@register_acc_op_mapping(op_and_target=("call_function", torch.sigmoid))
@register_acc_op_mapping(op_and_target=("call_method", "sigmoid"))
@register_acc_op
def sigmoid(*, input):
    return torch.sigmoid(**locals())


@register_acc_op_mapping(op_and_target=("call_function", torch.sinh))
@register_acc_op
def sinh(*, input):
    return torch.sinh(**locals())


@register_acc_op_mapping(op_and_target=("call_function", torch.cosh))
@register_acc_op
def cosh(*, input):
    return torch.cosh(**locals())


@register_acc_op_mapping(op_and_target=("call_function", torch.tanh))
@register_acc_op
def tanh(*, input):
    return torch.tanh(**locals())


@register_acc_op_mapping(op_and_target=("call_function", torch.asin))
@register_acc_op
def asin(*, input):
    return torch.asin(**locals())


@register_acc_op_mapping(op_and_target=("call_function", torch.acos))
@register_acc_op
def acos(*, input):
    return torch.acos(**locals())


@register_acc_op_mapping(op_and_target=("call_function", torch.atan))
@register_acc_op
def atan(*, input):
    return torch.atan(**locals())


@register_acc_op_mapping(op_and_target=("call_function", torch.exp))
@register_acc_op
def exp(*, input):
    return torch.exp(**locals())


@register_acc_op_mapping(op_and_target=("call_function", torch.log))
@register_acc_op
def log(*, input):
    return torch.log(**locals())


@register_acc_op_mapping(op_and_target=("call_function", torch.sqrt))
@register_acc_op
def sqrt(*, input):
    return torch.sqrt(**locals())


@register_acc_op_mapping(op_and_target=("call_function", torch.reciprocal))
@register_acc_op
def reciprocal(*, input):
    return torch.reciprocal(**locals())


@register_acc_op_mapping(op_and_target=("call_function", torch.abs))
@register_acc_op
def abs(*, input):
    return torch.abs(**locals())


@register_acc_op_mapping(op_and_target=("call_function", torch.neg))
@register_acc_op
def neg(*, input):
    return torch.neg(**locals())


@register_acc_op_mapping(op_and_target=("call_function", torch.floor))
@register_acc_op
def floor(*, input):
    return torch.floor(**locals())


@register_acc_op_mapping(op_and_target=("call_function", torch.ceil))
@register_acc_op
def ceil(*, input):
    return torch.ceil(**locals())


@register_acc_op_mapping(op_and_target=("call_function", torch.conv2d))
@register_acc_op
def conv2d(*, input, weight, bias, stride, padding, dilation, groups):
    return nn.functional.conv2d(**locals())


@register_acc_op
def quantized_conv2d(
    *,
    input,
    weight,
    bias,
    stride,
    padding,
    dilation,
    groups,
    padding_mode,
    acc_out_ty=None,
):
    assert acc_out_ty is not None
    return torch.nn.quantized.functional.conv2d(
        input,
        weight,
        bias,
        stride,
        padding,
        dilation,
        groups,
        padding_mode,
        acc_utils.get_field_from_acc_out_ty(acc_out_ty, "q_scale"),
        acc_utils.get_field_from_acc_out_ty(acc_out_ty, "q_zero_point"),
    )


@register_acc_op_mapping(op_and_target=("call_function", nn.functional.batch_norm))
@register_acc_op
def batch_norm(
    *, input, running_mean, running_var, weight, bias, training, momentum, eps
):
    return nn.functional.batch_norm(**locals())


@register_acc_op_mapping(op_and_target=("call_function", nn.functional.layer_norm))
@register_acc_op
def layer_norm(*, input, normalized_shape, weight, bias, eps):
    return nn.functional.layer_norm(**locals())


def argmin_max_mapper_impl(node: torch.fx.Node, largest: bool) -> torch.fx.Node:
    """
    Map torch.argmin or torch.argmax to acc_ops.flatten (depend on dim) + acc_ops.topk
    + acc_ops.getitem + acc_ops.squeeze (depends on keepdim).
    """
    input_node = node.kwargs["input"]
    dim = node.kwargs["dim"]
    keepdim = node.kwargs["keepdim"]

    if dim is None and keepdim:
        raise RuntimeError(
            "We currently don't support argmin/argmax with dim=None and keepdim=True"
        )

    with node.graph.inserting_before(node):
        if dim is None:
            flatten_kwargs = {
                "input": node.kwargs["input"],
                "start_dim": 0,
                "end_dim": -1,
            }
            flatten_node = node.graph.call_function(flatten, kwargs=flatten_kwargs)
            flatten_node.meta["type"] = torch.Tensor
            input_node = flatten_node
            dim = -1

        topk_kwargs = {
            "input": input_node,
            "k": 1,
            "dim": dim,
            "largest": largest,
            "sorted": False,
        }
        topk_node = node.graph.call_function(topk, kwargs=topk_kwargs)
        # It's actually more like NamedTuple but tuple here should be fine.
        topk_node.meta["type"] = tuple

        getitem_kwargs = {"input": topk_node, "idx": 1}
        getitem_node = node.graph.call_function(getitem, kwargs=getitem_kwargs)
        getitem_node.meta["type"] = torch.Tensor
        output_node = getitem_node

        if not keepdim:
            squeeze_kwargs = {"input": getitem_node, "dim": dim}
            output_node = node.graph.call_function(squeeze, kwargs=squeeze_kwargs)

        output_node.meta = node.meta.copy()
        return output_node


@register_custom_acc_mapper_fn(
    op_and_target=("call_function", torch.argmin),
    arg_replacement_tuples=[
        ("input", "input"),
        ("dim", "dim"),
        ("keepdim", "keepdim"),
    ],
)
def torch_argmin_mapper(node: torch.fx.Node, _: torch.nn.Module) -> torch.fx.Node:
    """
    Map torch.argmin to acc_ops.flatten (depend on dim) + acc_ops.topk + acc_ops.getitem
    + acc_ops.squeeze (depends on keepdim).
    """
    return argmin_max_mapper_impl(node, largest=False)


@register_acc_op_mapping(op_and_target=("call_function", torch.linalg.norm))
@register_acc_op
def linalg_norm(*, input, ord, dim, keepdim):
    return torch.linalg.norm(**locals())


@register_custom_acc_mapper_fn(
    op_and_target=("call_method", "split"),
    arg_replacement_tuples=[
        ("tensor", "input"),
        ("split_size_or_sections", "split_size_or_sections"),
        ("dim", "dim"),
    ],
)
@register_custom_acc_mapper_fn(
    op_and_target=("call_function", torch.split),
    arg_replacement_tuples=[
        ("tensor", "input"),
        ("split_size_or_sections", "split_size_or_sections"),
        ("dim", "dim"),
    ],
)
def torch_split_mapper(node: torch.fx.Node, mod: nn.Module) -> torch.fx.Node:
    """
    If split_size_or_sections is sections, map the node to slice_tensors
    + tuple_construct. Otherwise, if split_size_or_sections is split_size,
    map the node to acc_ops.split.
    """
    split_size_or_sections = node.kwargs["split_size_or_sections"]
    with node.graph.inserting_before(node):
        if isinstance(split_size_or_sections, int):
            new_kwargs = {
                "input": node.kwargs["input"],
                "split_size": split_size_or_sections,
                "dim": node.kwargs["dim"],
            }
            new_node = node.graph.call_function(split, kwargs=new_kwargs)
            new_node.meta = node.meta.copy()
            return new_node

        assert isinstance(split_size_or_sections, Sequence)
        start = 0
        slice_nodes = []
        for i in split_size_or_sections:
            assert isinstance(i, int)
            new_kwargs = {
                "input": node.kwargs["input"],
                "dims": (node.kwargs["dim"],),
                "starts": (start,),
                "stops": (start + i,),
                "steps": (1,),
            }
            new_node = node.graph.call_function(slice_tensor, kwargs=new_kwargs)
            new_node.meta["type"] = torch.Tensor
            slice_nodes.append(new_node)
            start += i

        new_node = node.graph.call_function(
            tuple_construct, kwargs={"tensors": tuple(slice_nodes)}
        )
        new_node.meta = node.meta.copy()
        return new_node


@register_acc_op
def split(*, input, split_size, dim):
    return torch.split(input, split_size, dim)


@register_acc_op
def tuple_construct(*, tensors):
    return tuple(tensors)


@register_acc_op_mapping(
    op_and_target=("call_function", torch.ops.quantized.batch_norm2d),
    arg_replacement_tuples=[
        ("input", "input"),
        ("weight", "weight"),
        ("bias", "bias"),
        ("running_mean", "running_mean"),
        ("running_var", "running_var"),
        ("eps", "eps"),
        ("scale", "scale"),
        ("zero_point", "zero_point"),
    ],
    kwargs_to_move_to_acc_out_ty=[
        ("scale", "q_scale", False),
        ("zero_point", "q_zero_point", False),
        (torch.per_tensor_affine, "qscheme", True),
    ],
)
@register_acc_op
def quantized_batch_norm2d(
    *, input, running_mean, running_var, weight, bias, eps, acc_out_ty
):
    return torch.ops.quantized.batch_norm2d(
        input,
        weight,
        bias,
        running_mean,
        running_var,
        eps,
        acc_utils.get_field_from_acc_out_ty(acc_out_ty, "q_scale"),
        acc_utils.get_field_from_acc_out_ty(acc_out_ty, "q_zero_point"),
    )


@register_acc_op_mapping(op_and_target=("call_function", nn.functional.embedding_bag))
@register_acc_op
def embedding_bag(
    *,
    input,
    weight,
    offsets,
    max_norm,
    norm_type,
    scale_grad_by_freq,
    mode,
    sparse,
    per_sample_weights,
    include_last_offset,
    padding_idx,
):
    return nn.functional.embedding_bag(**locals())


@register_acc_op_mapping(
    op_and_target=(
        "call_function",
        torch.ops.quantized.embedding_bag_byte_rowwise_offsets,
    )
)
@register_acc_op
def embedding_bag_byte_rowwise_offsets(
    *,
    weight,
    indices,
    offsets,
    scale_grad_by_freq,
    mode,
    pruned_weights,
    per_sample_weights,
    compressed_indices_mapping,
    include_last_offset,
):
    return torch.ops.quantized.embedding_bag_byte_rowwise_offsets(**locals())


@register_acc_op_mapping(
    op_and_target=(
        "call_function",
        torch.ops.quantized.embedding_bag_4bit_rowwise_offsets,
    )
)
@register_acc_op
def embedding_bag_4bit_rowwise_offsets(
    *,
    weight,
    indices,
    offsets,
    scale_grad_by_freq,
    mode,
    pruned_weights,
    per_sample_weights,
    compressed_indices_mapping,
    include_last_offset,
):
    return torch.ops.quantized.embedding_bag_4bit_rowwise_offsets(**locals())


@register_acc_op_mapping(op_and_target=("call_function", torch.sin))
@register_acc_op
def sin(*, input):
    return torch.sin(**locals())


@register_acc_op_mapping(op_and_target=("call_function", torch.cos))
@register_acc_op
def cos(*, input):
    return torch.cos(**locals())


@register_acc_op_mapping(op_and_target=("call_function", torch.tan))
@register_acc_op
def tan(*, input):
    return torch.tan(**locals())


@register_acc_op_mapping(op_and_target=("call_function", torch.topk))
@register_acc_op
def topk(*, input, k, dim, largest, sorted):
    return torch.topk(**locals())


@register_acc_op_mapping(op_and_target=("call_function", operator.getitem))
@register_acc_op
def getitem(*, input, idx):
    return input[idx]


@register_acc_op
def slice_tensor(*, input, dims, starts, stops, steps):
    slices: List[Optional[slice]] = [None for _ in range(input.dim())]

    # For all provided dims, extract out a slice for starts/stops/steps.
    for idx, dim in enumerate(dims):
        slices[dim] = slice(starts[idx], stops[idx], steps[idx])

    # For all unspecified dims, default to the full slice.
    for idx, s in enumerate(slices):
        if s is None:
            slices[idx] = slice(None, None, None)

    return input[slices]


@register_custom_acc_mapper_fn(
    op_and_target=("call_function", torch.narrow),
    arg_replacement_tuples=[
        ("input", "input"),
        ("dim", "dim"),
        ("start", "start"),
        ("length", "length"),
    ],
)
@register_custom_acc_mapper_fn(
    op_and_target=("call_method", "narrow"),
    arg_replacement_tuples=[
        ("input", "input"),
        ("dim", "dim"),
        ("start", "start"),
        ("length", "length"),
    ],
)
def custom_narrow_mapper(node: torch.fx.Node, mod: nn.Module) -> torch.fx.Node:
    assert isinstance(node.kwargs["start"], int) and isinstance(node.kwargs["length"], int)
    kwargs = {
        "input": node.kwargs["input"],
        "dims": (node.kwargs["dim"],),
        "starts": (node.kwargs["start"],),
        "stops": (node.kwargs["start"] + node.kwargs["length"],),
        "steps": (1,),
    }
    with node.graph.inserting_before(node):
        new_node = node.graph.call_function(slice_tensor, kwargs=kwargs)
    new_node.meta = node.meta.copy()
    return new_node


@register_acc_op_mapping(
    op_and_target=("call_function", torch.reshape),
    arg_replacement_tuples=[
        ("input", "input"),
        ("shape", "shape"),
    ],
    kwargs_to_move_to_acc_out_ty=[("shape", "shape")],
)
@register_acc_op_mapping(
    op_and_target=("call_method", "view"),
    arg_replacement_tuples=[
        ("input", "input"),
        ("*", "shape"),
    ],
    kwargs_to_move_to_acc_out_ty=[("shape", "shape")],
)
@register_acc_op
def reshape(*, input, acc_out_ty=None):
    assert acc_out_ty is not None
    return torch.reshape(
        input, tuple(acc_utils.get_field_from_acc_out_ty(acc_out_ty, "shape"))
    )


@register_custom_acc_mapper_fn(
    op_and_target=("call_method", "reshape"),
    arg_replacement_tuples=[
        ("input", "input"),
        ("*", "shape"),
    ],
)
def custom_tensor_reshape_mapper(node: torch.fx.Node, _: nn.Module) -> torch.fx.Node:
    """
    For Tensor.reshape node, args could be (input, 1, 2, 3) or (input, (1, 2, 3)).
    Here we do some special handling with the `shape` arg in order to map it to
    acc_ops.reshape. It also handles the case when `shape` is a list instead of
    tuple.
    """
    input_node = node.kwargs["input"]
    shape = node.kwargs["shape"]

    assert isinstance(shape, Sequence)
    if isinstance(shape[0], (tuple, list)):  # type: ignore[index]
        shape = shape[0]  # type: ignore[index]

    with node.graph.inserting_before(node):
        new_node = node.graph.call_function(
            reshape,
            kwargs={
                "input": input_node,
                "acc_out_ty": acc_utils.build_raw_tensor_meta(shape=shape),
            },
        )
        new_node.meta = node.meta.copy()
        return new_node


@register_acc_op
def to_dtype(input, acc_out_ty=None):
    assert acc_out_ty is not None, "valid acc_out_ty needed"
    return input.to(dtype=acc_utils.get_field_from_acc_out_ty(acc_out_ty, "dtype"))


@register_custom_acc_mapper_fn(
    op_and_target=("call_method", "to"),
    arg_replacement_tuples=[
        ("input", "input"),
        ("dtype", "dtype"),
    ],
)
def custom_tensor_to_mapper(node: torch.fx.Node, _: nn.Module):
    dest_dtype = node.kwargs["dtype"]
    mem_format = node.kwargs.get("memory_format")
    device = node.kwargs.get("device")
    assert dest_dtype is not None
    assert mem_format is None or mem_format == torch.preserve_format
    assert device is None

    new_kwargs = {
        "input": node.kwargs["input"],
        "acc_out_ty": acc_utils.build_raw_tensor_meta(dtype=dest_dtype),
    }

    with node.graph.inserting_before(node):
        new_node = node.graph.create_node(
            "call_function", to_dtype, kwargs=new_kwargs, name=node.name
        )
        new_node.meta = node.meta
        return new_node


@register_custom_acc_mapper_fn(
    op_and_target=("call_function", torch.add),
    # Note that we may have aliases for inputs here due to issues with deterministically
    # knowing the correct target that will be resolved by pytorch.
    arg_replacement_tuples=[
        (("input", "a"), "input"),
        (("other", "b"), "other"),
        ("alpha", "alpha", this_arg_is_optional),
    ],
)
def custom_torch_add_mapper(node: torch.fx.Node, mod: nn.Module) -> torch.fx.Node:
    """
    Add custom mapping for torch.add because it has an `alpha` parameter which scales
    the `other` input, and we want to make that mul a separate node.
    """
    with node.graph.inserting_before(node):
        # If alpha is in kwargs check if we need to add a mul, and use correct kwargs.
        if "alpha" in node.kwargs:
            # Add mul node only if it has a numerical impact, i.e. alpha != 1.0.
            if node.kwargs["alpha"] != 1.0:
                other_node = node.graph.create_node(
                    "call_function",
                    mul,
                    kwargs={
                        "input": node.kwargs["other"],
                        "other": node.kwargs["alpha"],
                    },
                    name=node.name + "_mul_alpha",
                )
                other_node.meta = node.meta
            else:
                other_node = node.kwargs["other"]
            add_kwargs = {"input": node.kwargs["input"], "other": other_node}
        else:
            add_kwargs = node.kwargs

        new_node = node.graph.create_node(
            "call_function", add, kwargs=add_kwargs, name=node.name
        )
        new_node.meta = node.meta
        return new_node


@register_custom_acc_mapper_fn(
    op_and_target=("call_module", nn.quantized.Linear),
    arg_replacement_tuples=[
        ("input", "input"),
    ],
)
def packed_quantized_linear_mapper(
    node: torch.fx.Node, mod: nn.Module
) -> torch.fx.Node:
    """
    Mapping from quantized_linear module to acc_op.linear. We unpack weight and bias
    in this mapper and pass them directly to linear node.
    """
    assert isinstance(node.target, str)
    linear_module = dict(mod.named_modules())[node.target]
    prefix = node.target.replace(".", "_")
    weight_name = f"{prefix}_weight"
    bias_name = f"{prefix}_bias"

    # Store weight and bias in the main module
    mod.register_buffer(weight_name, linear_module.weight())
    if linear_module.bias() is not None:
        mod.register_buffer(bias_name, linear_module.bias())

    with node.graph.inserting_before(node):
        # Insert get_attr nodes for weight and bias
        get_weight = node.graph.get_attr(weight_name)
        get_weight.meta["tensor_meta"] = _extract_tensor_metadata(
            linear_module.weight()
        )

        get_bias = None
        if linear_module.bias() is not None:
            get_bias = node.graph.get_attr(bias_name)
            get_bias.meta["tensor_meta"] = _extract_tensor_metadata(
                linear_module.bias()
            )

        qparams = {
            "qscheme": torch.per_tensor_affine,
            "scale": linear_module.scale,
            "zero_point": linear_module.zer_point
        }
        # Create kwargs for acc_op.quantized_linear
        kwargs = {
            "input": node.kwargs["input"],
            "weight": get_weight,
            "bias": get_bias,
            "acc_out_ty": acc_utils.build_raw_tensor_meta(
                qparams=qparams
            ),
        }

        new_node = node.graph.call_function(quantized_linear, kwargs=kwargs)
        new_node.meta = node.meta
        return new_node


@register_custom_acc_mapper_fn(
    op_and_target=("call_module", nn.quantized.Conv2d),
    arg_replacement_tuples=[
        ("input", "input"),
    ],
)
def packed_quantized_conv2d_mapper(
    node: torch.fx.Node, mod: nn.Module
) -> torch.fx.Node:
    """
    Mapping from quantzed Conv2d module to acc_op.conv. We unpack all the parameters
    in this mapper and pass them directly to conv2d node.
    """
    assert isinstance(node.target, str)
    conv_module = dict(mod.named_modules())[node.target]
    prefix = node.target.replace(".", "_")
    weight_name = f"{prefix}_weight"
    bias_name = f"{prefix}_bias"

    # Store weight and bias in the main module
    mod.register_buffer(weight_name, conv_module.weight())
    if conv_module.bias() is not None:
        mod.register_buffer(bias_name, conv_module.bias())

    with node.graph.inserting_before(node):
        # Insert get_attr nodes for weight and bias
        get_weight = node.graph.get_attr(weight_name)
        get_weight.meta["tensor_meta"] = _extract_tensor_metadata(conv_module.weight())

        get_bias = None
        if conv_module.bias() is not None:
            get_bias = node.graph.get_attr(bias_name)
            get_bias.meta["tensor_meta"] = _extract_tensor_metadata(conv_module.bias())

        qparams = {
            "qscheme": torch.per_tensor_affine,
            "scale": conv_module.scale,
            "zero_point": conv_module.zer_point
        }

        # Create kwargs for acc_op.conv
        kwargs = {
            "input": node.kwargs["input"],
            "weight": get_weight,
            "bias": get_bias,
            "stride": conv_module.stride,
            "padding": conv_module.padding,
            "dilation": conv_module.dilation,
            "groups": conv_module.groups,
            "padding_mode": conv_module.padding_mode,
            "acc_out_ty": acc_utils.build_raw_tensor_meta(
                qparams=qparams
            ),
        }

        new_node = node.graph.call_function(quantized_conv2d, kwargs=kwargs)
        new_node.meta = node.meta
        return new_node


@register_custom_acc_mapper_fn(
    op_and_target=("call_function", torch.ops.quantized.add_relu),
    arg_replacement_tuples=[
        ("input", "input"),
        ("other", "other"),
        ("scale", "scale"),
        ("zero_point", "zero_point"),
    ],
)
def add_relu_unfuse_mapper(
    node: torch.fx.Node, mod: torch.fx.GraphModule
) -> torch.fx.Node:
    with node.graph.inserting_before(node):
        qparams = {
            "qscheme": torch.per_tensor_affine,
            "scale": node.kwargs["scale"],
            "zero_point": node.kwargs["zero_point"]
        }
        add_kwargs = {
            "input": node.kwargs["input"],
            "other": node.kwargs["other"],
            "acc_out_ty": acc_utils.build_raw_tensor_meta(
                qparams=qparams
            ),
        }
        add_node = node.graph.call_function(quantized_add, kwargs=add_kwargs)
        add_node.meta = node.meta.copy()

        relu_node = node.graph.call_function(
            relu, kwargs={"input": add_node, "inplace": False}
        )
        relu_node.meta = node.meta
        return relu_node


@register_custom_acc_mapper_fn(
    op_and_target=("call_module", nn.intrinsic.quantized.ConvReLU2d),
    arg_replacement_tuples=[
        ("input", "input"),
    ],
)
def packed_quantized_convrelu2d_mapper(
    node: torch.fx.Node, mod: nn.Module
) -> torch.fx.Node:
    """
    Mapping from quantized ConvReLU2d module to acc_op.relu. We use packed_quantized_conv2d_mapper to unpack all the parameters
    in this mapper and pass the returned conv2d node directly to relu node.
    """

    with node.graph.inserting_before(node):
        # conv2d op
        conv2d_node = packed_quantized_conv2d_mapper(node, mod)

        # relu op
        relu_node = node.graph.call_function(
            relu, kwargs={"input": conv2d_node, "inplace": False}
        )
        relu_node.meta = node.meta
        return relu_node


@register_custom_acc_mapper_fn(
    op_and_target=("call_function", torch.dequantize),
    arg_replacement_tuples=[("input", "input")],
)
@register_custom_acc_mapper_fn(
    op_and_target=("call_method", "dequantize"),
    arg_replacement_tuples=[("input", "input")],
)
def custom_dequantize_mapper(node: torch.fx.Node, mod: nn.Module) -> torch.fx.Node:
    assert isinstance(node.kwargs["input"], torch.fx.Node)
    assert "tensor_meta" in node.kwargs["input"].meta
    new_kwargs = {
        "input": node.kwargs["input"],
        "input_tensor_meta": node.kwargs["input"].meta["tensor_meta"],
    }
    # `input_tensor_meta` contains quantization parameters that can be used to lower
    # acc_ops.dequantize to TensorRT ops
    with node.graph.inserting_before(node):
        new_node = node.graph.create_node(
            "call_function", dequantize, kwargs=new_kwargs, name=node.name
        )
        assert isinstance(node, torch.fx.Node)
        new_node.meta = node.meta
        return new_node<|MERGE_RESOLUTION|>--- conflicted
+++ resolved
@@ -363,8 +363,6 @@
 def matmul(*, input, other):
     return torch.matmul(**locals())
 
-<<<<<<< HEAD
-=======
 @register_custom_acc_mapper_fn(
     op_and_target=("call_function", nn.functional.dropout),
     arg_replacement_tuples=[("input", "input")])
@@ -375,7 +373,6 @@
     return node.kwargs["input"]
 
 
->>>>>>> 6be8fa74
 @register_acc_op_mapping(
     op_and_target=("call_function", torch.ops.quantized.add),
     arg_replacement_tuples=[
@@ -452,29 +449,6 @@
         qparams["zero_point"],
         qparams["dtype"]
     )
-
-@register_acc_op_mapping(
-    op_and_target=("call_function", torch.quantize_per_channel),
-    arg_replacement_tuples=[
-        ("input", "input"),
-        ("scales", "scales"),
-        ("zero_points", "zero_points"),
-        ("axis", "axis"),
-        ("dtype", "dtype")
-    ],
-    kwargs_to_move_to_acc_out_ty=[
-        ("scales", "scale", False),
-        ("zero_points", "zero_point", False),
-        ("axis", "axis", False),
-        ("dtype", "dtype", False),
-        (torch.per_channel_affine, "qscheme", True),
-    ],
-)
-@register_acc_op
-def quantize_per_channel(*, input, acc_out_ty=None):
-    assert acc_out_ty is not None
-    qparams = acc_utils.get_field_from_acc_out_ty(acc_out_ty, "qparams")
-    return torch.quantize_per_tensor(input, qparams["scale"], qparams["zero_point"], qparams["axis"], qparams["dtype"])  # type: ignore[call-overload]
 
 @register_acc_op
 def dequantize(*, input, input_tensor_meta):
